--- conflicted
+++ resolved
@@ -157,7 +157,6 @@
 
     # find any NAICS where length > 6 that are used for allocation purposes and add to naics list
     missing_naics_df_list = []
-<<<<<<< HEAD
     # read in all the crosswalk csv files (starts with NAICS_Crosswalk)
     for file_name in os.listdir(crosswalkpath):
         if file_name.startswith("NAICS_Crosswalk"):
@@ -167,7 +166,10 @@
                 # convert all rows to string
                 df = df.astype(str)
                 # determine sector year
-                naics_year = df['SectorSourceName'].all()
+                naics_year = df['SectorSourceName'][0]
+            if naics_year == 'nan':
+                log.info(f'Missing SectorSourceName for {file_name}')
+                continue
                 # subset dataframe so only sector
                 df = df[['Sector']]
                 # trim whitespace and cast as string, rename column
@@ -184,36 +186,6 @@
                     missing_naics = missing_naics[~missing_naics[naics_year].str.contains('-')]
                     # append to df list
                     missing_naics_df_list.append(missing_naics)
-=======
-    # read in all the crosswalk csv files (ends in toNAICS.csv)
-    for file_name in glob.glob(datapath + "activitytosectormapping/"+'*_toNAICS.csv'):
-        # skip Statistics Canada GDP because not all sectors relevant
-        if file_name != crosswalkpath + 'Crosswalk_StatCan_GDP_toNAICS.csv':
-            df = pd.read_csv(file_name, low_memory=False, dtype=str)
-            # convert all rows to string
-            df = df.astype(str)
-            # determine sector year
-            naics_year = df['SectorSourceName'][0]
-            if naics_year == 'nan':
-                log.info(f'Missing SectorSourceName for {file_name}')
-                continue
-            # subset dataframe so only sector
-            df = df[['Sector']]
-            # trim whitespace and cast as string, rename column
-            df['Sector'] = df['Sector'].astype(str).str.strip()
-            df = df.rename(columns={'Sector': naics_year})
-            # extract sector year column from master crosswalk
-            df_naics = naics[[naics_year]]
-            # find any NAICS that are in source crosswalk but not in mastercrosswalk
-            common = df.merge(df_naics, on=[naics_year, naics_year])
-            missing_naics = df[(~df[naics_year].isin(common[naics_year]))]
-            # extract sectors where len > 6 and that does not include a '-'
-            missing_naics = missing_naics[missing_naics[naics_year].apply(lambda x: len(x) > 6)]
-            if len(missing_naics) != 0:
-                missing_naics = missing_naics[~missing_naics[naics_year].str.contains('-')]
-                # append to df list
-                missing_naics_df_list.append(missing_naics)
->>>>>>> f6b7143f
     # concat df list and drop duplications
     missing_naics_df = \
         pd.concat(missing_naics_df_list,
