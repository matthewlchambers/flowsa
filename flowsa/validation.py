# validation.py (flowsa)
# !/usr/bin/env python3
# coding=utf-8
"""
Functions to check data is loaded and transformed correctly
"""

import pandas as pd
import numpy as np
import flowsa
from flowsa.flowbyfunctions import aggregator, create_geoscale_list,\
    subset_df_by_geoscale, sector_aggregation, collapse_fbs_sectors,\
    subset_df_by_sector_lengths
from flowsa.dataclean import replace_strings_with_NoneType, \
    replace_NoneType_with_empty_cells
from flowsa.common import sector_level_key, \
    load_crosswalk, SECTOR_SOURCE_NAME, fba_activity_fields, \
    fba_mapped_default_grouping_fields, check_activities_sector_like
from flowsa.location import US_FIPS, fips_number_key
from flowsa.settings import log, vLog, vLogDetailed


def check_flow_by_fields(flowby_df, flowbyfields):
    """
    Add in missing fields to have a complete and ordered
    :param flowby_df: Either flowbyactivity or flowbysector df
    :param flowbyfields: Either flow_by_activity_fields or
        flow_by_sector_fields
    :return: printout, column datatypes
    """
    for k, v in flowbyfields.items():
        try:
            vLog.debug("fba activity %s data type is %s",
                       k, str(flowby_df[k].values.dtype))
            vLog.debug("standard %s data type is %s", k, str(v[0]['dtype']))
        except:
            vLog.debug("Failed to find field %s in fba", k)


def check_if_activities_match_sectors(fba):
    """
    Checks if activities in flowbyactivity that appear to be like sectors
    are actually sectors
    :param fba: a flow by activity dataset
    :return: A list of activities not marching the default sector list or
        text indicating 100% match
    """
    # Get list of activities in a flowbyactivity file
    activities = []
    for f in fba_activity_fields:
        activities.extend(fba[f])

    # Get list of module default sectors
    flowsa_sector_list = list(load_crosswalk('sector_timeseries')[
                                  SECTOR_SOURCE_NAME])
    activities_missing_sectors = set(activities) - set(flowsa_sector_list)

    if len(activities_missing_sectors) > 0:
        vLog.debug("%s activities not matching sectors in default %s list",
                   str(len(activities_missing_sectors)), SECTOR_SOURCE_NAME)
        return activities_missing_sectors


def check_if_data_exists_at_geoscale(df_load, geoscale):
    """
    Check if an activity or a sector exists at the specified geoscale
    :param df_load: df with activity columns
    :param geoscale: national, state, or county
    """

    # filter by geoscale depends on Location System
    fips_list = create_geoscale_list(df_load, geoscale)
    fips = pd.DataFrame(fips_list, columns=['FIPS'])

    activities = df_load[['ActivityProducedBy', 'ActivityConsumedBy']]\
        .drop_duplicates().reset_index(drop=True)
    # add tmp column and merge
    fips['tmp'] = 1
    activities['tmp'] = 1
    activities = activities.merge(fips, on='tmp').drop(columns='tmp')

    # merge activities with df and determine which FIPS are missing for each
    # activity
    df = df_load[df_load['Location'].isin(fips_list)]
    # if activities are defined, subset df
    # df = df[df['']]

    dfm = df.merge(activities,
                   left_on=['ActivityProducedBy', 'ActivityConsumedBy',
                            'Location'],
                   right_on=['ActivityProducedBy', 'ActivityConsumedBy',
                             'FIPS'],
                   how='outer')
    # subset into df where values for state and where states do not have data
    df1 = dfm[~dfm['FlowAmount'].isna()]
    df2 = dfm[dfm['FlowAmount'].isna()]
    df2 = df2[['ActivityProducedBy', 'ActivityConsumedBy',
               'FIPS']].reset_index(drop=True)

    # define source name and year
    sn = df_load['SourceName'][0]
    y = df_load['Year'][0]

    if len(df1) == 0:
        vLog.info(
            "No flows found for activities in %s %s at the %s scale",
            sn, y, geoscale)
    if len(df2) > 0:
        # if len(df2) > 1:
        df2 = df2.groupby(
            ['ActivityProducedBy', 'ActivityConsumedBy'], dropna=False).agg(
            lambda col: ','.join(col)).reset_index()
        vLogDetailed.info("There are %s, activity combos that do not have "
                          "data in %s %s: \n {}".format(df2.to_string()),
                          geoscale, sn, y)


def check_if_data_exists_at_less_aggregated_geoscale(
        df, geoscale, activityname):
    """
    In the event data does not exist at specified geoscale,
    check if data exists at less aggregated level
    :param df: Either flowbyactivity or flowbysector dataframe
    :param geoscale: national, state, or county
    :param activityname: str, activity col names to check
    :return: str, geoscale to use
    """

    if geoscale == 'national':
        df = df[(df[fba_activity_fields[0]] == activityname) | (
                df[fba_activity_fields[1]] == activityname)]
        fips = create_geoscale_list(df, 'state')
        df = df[df['Location'].isin(fips)]
        if len(df) == 0:
            vLog.info("No flows found for %s at the state scale", activityname)
            fips = create_geoscale_list(df, 'county')
            df = df[df['Location'].isin(fips)]
            if len(df) == 0:
                vLog.info("No flows found for %s at the county scale",
                          activityname)
            else:
                vLog.info("Flow-By-Activity data exists for %s at "
                          "the county level", activityname)
                new_geoscale_to_use = 'county'
                return new_geoscale_to_use
        else:
            vLog.info("Flow-By-Activity data exists for %s at "
                      "the state level", activityname)
            new_geoscale_to_use = 'state'
            return new_geoscale_to_use
    if geoscale == 'state':
        df = df[(df[fba_activity_fields[0]] == activityname) | (
                df[fba_activity_fields[1]] == activityname)]
        fips = create_geoscale_list(df, 'county')
        df = df[df['Location'].isin(fips)]
        if len(df) == 0:
            vLog.info("No flows found for %s at the "
                      "county scale", activityname)
        else:
            vLog.info("Flow-By-Activity data exists for %s "
                      "at the county level", activityname)
            new_geoscale_to_use = 'county'
            return new_geoscale_to_use


def check_if_location_systems_match(df1, df2):
    """
    Check if two dataframes share the same location system
    :param df1: fba or fbs df
    :param df2: fba or fbs df
    :return: warning if Location Systems do not match between dfs
    """

    if df1["LocationSystem"].all() != df2["LocationSystem"].all():
        vLog.warning("LocationSystems do not match, "
                     "might lose county level data")


def check_allocation_ratios(flow_alloc_df_load, activity_set, config, attr):
    """
    Check for issues with the flow allocation ratios
    :param flow_alloc_df_load: df, includes 'FlowAmountRatio' column
    :param activity_set: str, activity set
    :param config: dictionary, method yaml
    :param attr: dictionary, activity set info
    :return: print out information regarding allocation ratios,
             save csv of results to local directory
    """
    # if in the attr dictionary, merge columns are identified,
    # the merge columns need to be accounted for in the grouping/checking of
    # allocation ratios
    subset_cols = ['FBA_Activity', 'Location', 'SectorLength', 'FlowAmountRatio']
    groupcols = ['FBA_Activity', 'Location', 'SectorLength']
    if 'allocation_merge_columns' in attr:
        subset_cols = subset_cols + attr['allocation_merge_columns']
        groupcols = groupcols + attr['allocation_merge_columns']

    # create column of sector lengths
    flow_alloc_df =\
        flow_alloc_df_load.assign(
            SectorLength=flow_alloc_df_load['Sector'].str.len())
    # subset df
    flow_alloc_df2 = flow_alloc_df[subset_cols]
    # sum the flow amount ratios by location and sector length
    flow_alloc_df3 = \
        flow_alloc_df2.groupby(
            groupcols, dropna=False, as_index=False).agg(
            {"FlowAmountRatio": sum})

    # keep only rows of specified sector length

    # return sector level specified in method yaml
    sector_level_list = [config.get('target_sector_level')]
    # if secondary sector levels are identified, add to list of sectors to keep
    if 'target_subset_sector_level' in config:
        sector_level_dict = config.get('target_subset_sector_level')
        for k, v in sector_level_dict.items():
            sector_level_list = sector_level_list + [k]
        sector_subset_dict = dict((k, sector_level_key[k]) for k in
                                  sector_level_list if k in sector_level_key)
        sector_level_list = list(sector_subset_dict.values())

    # subset df, necessary because not all of the sectors are
    # NAICS and can get duplicate rows
    flow_alloc_df4 = flow_alloc_df3[
        flow_alloc_df3['SectorLength'].isin(sector_level_list)].reset_index(drop=True)
    # keep data where the flowamountratio is greater than or
    # less than 1 by 0.005
    tolerance = 0.01
    flow_alloc_df5 = flow_alloc_df4[
        (flow_alloc_df4['FlowAmountRatio'] < 1 - tolerance) |
        (flow_alloc_df4['FlowAmountRatio'] > 1 + tolerance)]

    if len(flow_alloc_df5) > 0:
        vLog.info('There are %s instances within %s '
                  'where the allocation ratio for a location is greater '
                  'than or less than 1 by at least %s. See Validation Log',
                  len(flow_alloc_df5), sector_level_list,
                  str(tolerance))

    # add to validation log
    log.info('Save the summary table of flow allocation ratios for each '
             'sector length for %s in validation log', activity_set)
    # if df not empty, print, if empty, print string
    if flow_alloc_df5.empty:
        vLogDetailed.info('Flow allocation ratios for %s '
                          'all round to 1', activity_set)

    else:
        vLogDetailed.info('Flow allocation ratios for %s: '
                          '\n {}'.format(flow_alloc_df5.to_string()),
                          activity_set)


def calculate_flowamount_diff_between_dfs(dfa_load, dfb_load):
    """
    Calculate the differences in FlowAmounts between two dfs
    :param dfa_load: df, initial df
    :param dfb_load: df, modified df
    :return: df, comparing changes in flowamounts between 2 dfs
    """

    # subset the dataframes, only keeping data for easy
    # comparison of flowamounts
    drop_cols = ['Year', 'MeasureofSpread', 'Spread', 'DistributionType',
                 'Min', 'Max', 'DataReliability', 'DataCollection']
    # drop cols and rename, ignore error if a df does not
    # contain a column to drop
    dfa = dfa_load.drop(drop_cols, axis=1, errors='ignore'
                        ).rename(columns={'FlowAmount': 'FlowAmount_Original'})
    dfb = dfb_load.drop(drop_cols, axis=1, errors='ignore'
                        ).rename(columns={'FlowAmount': 'FlowAmount_Modified'})
    # create df dict for modified dfs created in for loop
    df_list = []
    for d in ['a', 'b']:
        df_name = f'df{d}'
        # assign new column of geoscale by which to aggregate
        vars()[df_name+'2'] = vars()[df_name].assign(
            geoscale=np.where(vars()[df_name]['Location'].
                              apply(lambda x: x.endswith('000')),
                              'state', 'county'))
        vars()[df_name+'2'] = vars()[df_name+'2'].assign(
            geoscale=np.where(vars()[df_name+'2']['Location'] == '00000',
                              'national', vars()[df_name+'2']['geoscale']))
        # ensure all nan/nones filled/match
        vars()[df_name + '2'] = \
            replace_strings_with_NoneType(vars()[df_name+'2'])
        df_list.append(vars()[df_name+'2'])
    # merge the two dataframes
    df = df_list[0].merge(df_list[1], how='outer')

    # determine if any new data is negative
    dfn = df[df['FlowAmount_Modified'] < 0].reset_index(drop=True)
    if len(dfn) > 0:
        vLog.info('There are negative FlowAmounts in new dataframe, '
                  'see Validation Log')
        vLogDetailed.info('Negative FlowAmounts in new dataframe: '
                          '\n {}'.format(dfn.to_string()))

    # Because code will sometimes change terminology, aggregate
    # data by context and flowable to compare df differences
    # subset df
    dfs = df[['FlowName', 'Compartment', 'ActivityProducedBy',
              'ActivityConsumedBy', 'FlowAmount_Original',
              'FlowAmount_Modified', 'Unit', 'geoscale']]
    agg_cols = ['FlowName', 'Compartment', 'ActivityProducedBy',
                'ActivityConsumedBy', 'Unit', 'geoscale']
    dfagg = dfs.groupby(
        agg_cols, dropna=False, as_index=False).agg(
        {'FlowAmount_Original': sum, 'FlowAmount_Modified': sum})
    # column calculating difference
    dfagg['FlowAmount_Difference'] = \
        dfagg['FlowAmount_Modified'] - dfagg['FlowAmount_Original']
    dfagg['Percent_Difference'] = (dfagg['FlowAmount_Difference'] /
                                   dfagg['FlowAmount_Original']) * 100
    # drop rows where difference = 0
    dfagg2 = dfagg[dfagg['FlowAmount_Difference'] != 0].reset_index(drop=True)
    if len(dfagg2) == 0:
        vLogDetailed.info('No FlowAmount differences')
    else:
        # subset df and aggregate, also print out the total
        # aggregate diff at the geoscale
        dfagg3 = replace_strings_with_NoneType(dfagg).drop(
            columns=['ActivityProducedBy', 'ActivityConsumedBy',
                     'FlowAmount_Difference', 'Percent_Difference'])
        dfagg4 = dfagg3.groupby(
            ['FlowName', 'Compartment', 'Unit', 'geoscale'],
            dropna=False, as_index=False).agg(
            {'FlowAmount_Original': sum, 'FlowAmount_Modified': sum})
        # column calculating difference
        dfagg4['FlowAmount_Difference'] = \
            dfagg4['FlowAmount_Modified'] - dfagg4['FlowAmount_Original']
        dfagg4['Percent_Difference'] = (dfagg4['FlowAmount_Difference'] /
                                        dfagg4['FlowAmount_Original']) * 100
        # drop rows where difference = 0
        dfagg5 = dfagg4[
            dfagg4['FlowAmount_Difference'] != 0].reset_index(drop=True)
        vLogDetailed.info('Total FlowAmount differences between dataframes: '
                          '\n {}'.format(dfagg5.to_string(), index=False))

        # save detail output in log file
        vLogDetailed.info('Total FlowAmount differences by Activity Columns: '
                          '\n {}'.format(dfagg2.to_string(), index=False))


def compare_activity_to_sector_flowamounts(fba_load, fbs_load,
                                           activity_set, config):
    """
    Function to compare the loaded flowbyactivity with the final flowbysector
    by activityname (if exists) to target sector level
    output, checking for data loss
    :param fba_load: df, FBA loaded and mapped using FEDEFL
    :param fbs_load: df, final FBS df
    :param activity_set: str, activity set
    :param config: dictionary, method yaml
    :return: printout data differences between loaded FBA and FBS output,
             save results as csv in local directory
    """
    if check_activities_sector_like(fba_load):
        vLog.debug('Not comparing loaded FlowByActivity to FlowBySector '
                   'ratios for a dataset with sector-like activities because '
                   'if there are modifications to flowamounts for a sector, '
                   'then the ratios will be different')
    else:
        # subset fba df
        fba = fba_load[['Class', 'MetaSources', 'Flowable', 'Unit', 'FlowType',
                        'ActivityProducedBy', 'ActivityConsumedBy', 'Context',
                        'Location', 'LocationSystem', 'Year',
                        'FlowAmount']].drop_duplicates().reset_index(drop=True)
        fba.loc[:, 'Location'] = US_FIPS
        group_cols = ['ActivityProducedBy', 'ActivityConsumedBy', 'Flowable',
                      'Unit', 'FlowType', 'Context',
                      'Location', 'LocationSystem', 'Year']
        fba_agg = aggregator(fba, group_cols)
        fba_agg.rename(columns={'FlowAmount': 'FBA_amount'}, inplace=True)

        # subset fbs df

        fbs = fbs_load[['Class', 'SectorSourceName', 'Flowable', 'Unit',
                        'FlowType', 'SectorProducedBy', 'SectorConsumedBy',
                        'ActivityProducedBy', 'ActivityConsumedBy',
                        'Context', 'Location', 'LocationSystem', 'Year',
                        'FlowAmount']].drop_duplicates().reset_index(drop=True)

        fbs = replace_NoneType_with_empty_cells(fbs)

        fbs['ProducedLength'] = fbs['SectorProducedBy'].str.len()
        fbs['ConsumedLength'] = fbs['SectorConsumedBy'].str.len()
        fbs['SectorLength'] = fbs[['ProducedLength',
                                   'ConsumedLength']].max(axis=1)
        fbs.loc[:, 'Location'] = US_FIPS
        group_cols = ['ActivityProducedBy', 'ActivityConsumedBy', 'Flowable',
                      'Unit', 'FlowType', 'Context', 'Location',
                      'LocationSystem', 'Year', 'SectorLength']
        fbs_agg = aggregator(fbs, group_cols)
        fbs_agg.rename(columns={'FlowAmount': 'FBS_amount'}, inplace=True)

        # merge compare 1 and compare 2
        df_merge = fba_agg.merge(
            fbs_agg, left_on=['ActivityProducedBy', 'ActivityConsumedBy',
                              'Flowable', 'Unit', 'FlowType', 'Context',
                              'Location', 'LocationSystem', 'Year'],
            right_on=['ActivityProducedBy', 'ActivityConsumedBy',
                      'Flowable', 'Unit', 'FlowType', 'Context',
                      'Location', 'LocationSystem', 'Year'],
            how='left')
        df_merge['Ratio'] = df_merge['FBS_amount'] / df_merge['FBA_amount']

        # reorder
        df_merge = df_merge[['ActivityProducedBy', 'ActivityConsumedBy',
                             'Flowable', 'Unit', 'FlowType', 'Context',
                             'Location', 'LocationSystem', 'Year',
                             'SectorLength', 'FBA_amount', 'FBS_amount',
                             'Ratio']]

        # keep onlyrows of specified sector length
        comparison = df_merge[
            df_merge['SectorLength'] == sector_level_key[
                config['target_sector_level']]].reset_index(drop=True)

        tolerance = 0.01
        comparison2 = comparison[(comparison['Ratio'] < 1 - tolerance) |
                                 (comparison['Ratio'] > 1 + tolerance)]

        if len(comparison2) > 0:
            vLog.info('There are %s combinations of flowable/context/sector '
                      'length where the flowbyactivity to flowbysector ratio '
                      'is less than or greater than 1 by %s',
                      len(comparison2), str(tolerance))

        # include df subset in the validation log
        # only print rows where flowamount ratio is less t
        # han 1 (round flowamountratio)
        df_v = comparison2[comparison2['Ratio'].apply(
            lambda x: round(x, 3) < 1)].reset_index(drop=True)

        # save to validation log
        log.info('Save the comparison of FlowByActivity load '
                 'to FlowBySector ratios for %s in validation log',
                 activity_set)
        # if df not empty, print, if empty, print string
        if df_v.empty:
            vLogDetailed.info('Ratios for %s all round to 1', activity_set)
        else:
            vLogDetailed.info('Comparison of FlowByActivity load to '
                              'FlowBySector ratios for %s: '
                              '\n {}'.format(df_v.to_string()), activity_set)


def compare_fba_geo_subset_and_fbs_output_totals(
        fba_load, fbs_load, activity_set, source_name, source_attr,
        activity_attr, method):
    """
    Function to compare the loaded flowbyactivity total after
    subsetting by activity and geography with the final flowbysector output
    total. Not a direct comparison of the loaded FBA because FBAs are
    modified before being subset by activity for the target sector level
    :param fba_load: df, FBA loaded, before being mapped
    :param fbs_load: df, final FBS df at target sector level
    :param activity_set: str, activity set
    :param source_name: str, source name
    :param source_attr: dictionary, attribute data from method yaml
        for source data
    :param activity_attr: dictionary, attribute data from method yaml
        for activity set
    :param method: dictionary, FBS method yaml
    :return: printout data differences between loaded FBA and FBS output
        totals by location, save results as csv in local directory
    """

    vLog.info('Comparing Flow-By-Activity subset by activity and geography to '
              'the subset Flow-By-Sector FlowAmount total.')

    # determine from scale
    if fips_number_key[source_attr['geoscale_to_use']] < \
            fips_number_key[activity_attr['allocation_from_scale']]:
        from_scale = source_attr['geoscale_to_use']
    else:
        from_scale = activity_attr['allocation_from_scale']

    # extract relevant geoscale data or aggregate existing data
    fba = subset_df_by_geoscale(fba_load, from_scale,
                                method['target_geoscale'])
    if check_activities_sector_like(fba_load):
        # if activities are sector-like, run sector aggregation and then
        # subset df to only keep NAICS2
        fba = fba[['Class', 'SourceName', 'FlowAmount', 'Unit', 'Context',
                   'ActivityProducedBy', 'ActivityConsumedBy', 'Location',
                   'LocationSystem']]
        # rename the activity cols to sector cols for purposes of aggregation
        fba = fba.rename(columns={'ActivityProducedBy': 'SectorProducedBy',
                                  'ActivityConsumedBy': 'SectorConsumedBy'})
        fba = sector_aggregation(fba)
        # subset fba to only include NAICS2
        fba = replace_NoneType_with_empty_cells(fba)
        fba = subset_df_by_sector_lengths(fba, [2])
    # subset/agg dfs
    col_subset = ['Class', 'FlowAmount', 'Unit', 'Context',
                  'Location', 'LocationSystem']
    group_cols = ['Class', 'Unit', 'Context', 'Location', 'LocationSystem']
    # check units
    compare_df_units(fba, fbs_load)
    # fba
    fba = fba[col_subset]
    fba_agg = aggregator(fba, group_cols).reset_index(drop=True)
    fba_agg.rename(columns={'FlowAmount': 'FBA_amount',
                            'Unit': 'FBA_unit'}, inplace=True)

    # fbs
    fbs = fbs_load[col_subset]
    fbs_agg = aggregator(fbs, group_cols)
    fbs_agg.rename(columns={'FlowAmount': 'FBS_amount',
                            'Unit': 'FBS_unit'}, inplace=True)

    try:
        # merge FBA and FBS totals
        df_merge = fba_agg.merge(fbs_agg, how='left')
        df_merge['FBS_amount'] = df_merge['FBS_amount'].fillna(0)
        df_merge['FlowAmount_difference'] = \
            df_merge['FBA_amount'] - df_merge['FBS_amount']
        df_merge['Percent_difference'] = \
            (df_merge['FlowAmount_difference']/df_merge['FBA_amount']) * 100
        # cases where flow amount diff is 0 but because fba amount is 0,
        # percent diff is null. Fill those cases with 0s
        df_merge['Percent_difference'] = np.where(
            (df_merge['FlowAmount_difference'] == 0) &
            (df_merge['FBA_amount'] == 0), 0, df_merge['Percent_difference'])
        # reorder
        df_merge = df_merge[['Class', 'Context', 'Location', 'LocationSystem',
                             'FBA_amount', 'FBA_unit', 'FBS_amount',
                             'FBS_unit', 'FlowAmount_difference',
                             'Percent_difference']]
        df_merge = replace_NoneType_with_empty_cells(df_merge)

        # list of contexts and locations
        context_list = df_merge[['Context', 'Location']].values.tolist()

        # loop through the contexts and print results of comparison
        vLog.info('Comparing FBA %s %s subset to FBS results. '
                  'Details in Validation Log', activity_set,
                  source_attr['geoscale_to_use'])
        for i, j in context_list:
            df_merge_subset = \
                df_merge[(df_merge['Context'] == i) &
                         (df_merge['Location'] == j)].reset_index(drop=True)
            diff_per = df_merge_subset['Percent_difference'][0]
            if np.isnan(diff_per):
                vLog.info('FlowBySector FlowAmount for %s %s %s '
                          'does not exist in the FBS',
                          source_name, activity_set, i)
                continue
            # make reporting more manageable
            if abs(diff_per) > 0.01:
                diff_per = round(diff_per, 2)
            else:
                diff_per = round(diff_per, 6)

            # diff_units = df_merge_subset['FBS_unit'][0]
            if diff_per > 0:
                vLog.info('FlowBySector FlowAmount for %s %s %s at %s is %s%% '
                          'less than the FlowByActivity FlowAmount',
                          source_name, activity_set, i, j, str(abs(diff_per)))
            elif diff_per < 0:
                vLog.info('FlowBySector FlowAmount for %s %s %s at %s is %s%% '
                          'more than the FlowByActivity FlowAmount',
                          source_name, activity_set, i, j, str(abs(diff_per)))
            elif diff_per == 0:
                vLogDetailed.info('FlowBySector FlowAmount for '
                                  '%s %s %s at %s is equal to the '
                                  'FlowByActivity FlowAmount',
                                  source_name, activity_set, i, j)

        # subset the df to include in the validation log
        # only print rows where the percent difference does not round to 0
        df_v = df_merge[df_merge['Percent_difference'].apply(
            lambda x: round(x, 3) != 0)].reset_index(drop=True)

        # log output
        log.info('Save the comparison of FlowByActivity load to FlowBySector '
                 'total FlowAmounts for %s in validation log file',
                 activity_set)
        # if df not empty, print, if empty, print string
        if df_v.empty:
            vLogDetailed.info('Percent difference for %s all round to 0',
                              activity_set)
        else:
            vLogDetailed.info('Comparison of FBA load to FBS total '
                              'FlowAmounts for %s: '
                              '\n {}'.format(df_v.to_string()), activity_set)
    except:
        vLog.info('Error occurred when comparing total FlowAmounts '
                  'for FlowByActivity and FlowBySector')


def compare_summation_at_sector_lengths_between_two_dfs(df1, df2):
    """
    Check summed 'FlowAmount' values at each sector length
    :param df1: df, first df of values with sector columns
    :param df2: df, second df of values with sector columns
    :return: df, comparison of sector summation results by region and
    printout if any child naics sum greater than parent naics
    """
    from flowsa.flowbyfunctions import assign_columns_of_sector_levels

    agg_cols = ['Class', 'SourceName', 'FlowName', 'Unit', 'FlowType',
                'Compartment', 'Location', 'Year', 'SectorProducedByLength',
                'SectorConsumedByLength']

    df_list = []
    for df in [df1, df2]:
        df = replace_NoneType_with_empty_cells(df)
        df = assign_columns_of_sector_levels(df)
        # sum flowamounts by sector length
        dfsum = df.groupby(agg_cols).agg({'FlowAmount': 'sum'}).reset_index()
        df_list.append(dfsum)

    df_list[0] = df_list[0].rename(columns={'FlowAmount': 'df1'})
    df_list[1] = df_list[1].rename(columns={'FlowAmount': 'df2'})
    dfm = df_list[0].merge(df_list[1], how='outer')
    dfm = dfm.fillna(0)
    dfm['flowIncrease_df1_to_df2_perc'] = (dfm['df2'] - dfm['df1'])/dfm[
        'df1'] * 100
    # dfm2 = dfm[dfm['flowIncrease_df1_to_df2'] != 0]
    # drop cases where sector length is 0 because not included in naics cw
    dfm2 = dfm[~((dfm['SectorProducedByLength'] == 0) & (dfm[
        'SectorConsumedByLength'] == 0))]
    # sort df
    dfm2 = dfm2.sort_values(['Location', 'SectorProducedByLength',
                             'SectorConsumedByLength']).reset_index(drop=True)

    dfm3 = dfm2[dfm2['flowIncrease_df1_to_df2_perc'] < 0]

    if len(dfm3) > 0:
        log.info('See validation log for cases where the second dataframe '
                 'has flow amounts greater than the first dataframe at the '
                 'same location/sector lengths.')
        vLogDetailed.info('The second dataframe has flow amounts greater than '
                          'the first dataframe at the same sector lengths: '
                          '\n {}'.format(dfm3.to_string()))
    else:
        vLogDetailed.info('The second dataframe does not have flow amounts '
                          'greater than the first dataframe at any sector '
                          'length')


def compare_child_to_parent_sectors_flowamounts(df_load):
    """
    Sum child sectors up to one sector and compare to parent sector values
    :param df_load: df, contains sector columns
    :return: comparison of flow values
    """
    from flowsa.flowbyfunctions import return_primary_sector_column, \
        assign_sector_match_column

    merge_cols = [e for e in df_load.columns if e in [
        'Class', 'SourceName', 'MetaSources', 'FlowName', 'Unit',
        'FlowType', 'Flowable', 'ActivityProducedBy', 'ActivityConsumedBy',
        'Compartment', 'Context', 'Location', 'Year', 'Description']]
    # determine if activities are sector-like
    sector_like_activities = check_activities_sector_like(df_load)
    # if activities are sector like, drop columns from merge group
    if sector_like_activities:
        merge_cols = [e for e in merge_cols if e not in (
            'ActivityProducedBy', 'ActivityConsumedBy')]

    agg_cols = merge_cols + ['SectorProducedMatch', 'SectorConsumedMatch']
    dfagg = pd.DataFrame()
    for i in range(3, 7):
        df = subset_df_by_sector_lengths(df_load, [i])
        for s in ['Produced', 'Consumed']:
            df = assign_sector_match_column(df, f'Sector{s}By', i, i-1).rename(
                columns={'sector_group': f'Sector{s}Match'})
            df = df.fillna('')
        df2 = df.groupby(agg_cols).agg(
            {'FlowAmount': 'sum'}).rename(columns={
            'FlowAmount': f'ChildNAICSSum'}).reset_index()
        dfagg = pd.concat([dfagg, df2], ignore_index=True)

    # merge new df with summed child naics to original df
    drop_cols = [e for e in df_load.columns if e in
                 ['MeasureofSpread', 'Spread', 'DistributionType', 'Min',
                  'Max', 'DataReliability', 'DataCollection', 'Description',
                  'SectorProducedMatch', 'SectorConsumedMatch']]
    dfm = df_load.merge(dfagg, how='left', left_on=merge_cols + [
        'SectorProducedBy', 'SectorConsumedBy'], right_on=agg_cols).drop(
        columns=drop_cols)
    dfm = dfm.assign(FlowDiff=dfm['ChildNAICSSum'] - dfm['FlowAmount'])
    dfm['PercentDiff'] = (dfm['FlowDiff'] / dfm['FlowAmount']) * 100

    cols_subset = [e for e in dfm.columns if e in [
        'Class', 'SourceName', 'MetaSources', 'Flowable', 'FlowName',
        'Unit', 'FlowType', 'ActivityProducedBy', 'ActivityConsumedBy',
        'Context', 'Location', 'Year', 'SectorProducedBy',
        'SectorConsumedBy', 'FlowAmount', 'ChildNAICSSum', 'PercentDiff']]
    dfm = dfm[cols_subset]

    # subset df where child sectors sum to be greater than parent sectors
    tolerance = 1
    dfm2 = dfm[(dfm['PercentDiff'] > tolerance) |
               (dfm['PercentDiff'] < - tolerance)].reset_index(drop=True)

    if len(dfm2) > 0:
        log.info('See validation log for cases where child sectors sum to be '
                 'different than parent sectors by at least %s%%.', tolerance)
        vLogDetailed.info('There are cases where child sectors sum to be '
                          'different than parent sectors by at least %s%%: '
                          '\n {}'.format(dfm2.to_string()), tolerance)
    else:
        vLogDetailed.info('No child sectors sum to be different than parent '
                          'sectors by at least %s%%.', tolerance)


def check_for_nonetypes_in_sector_col(df):
    """
    Check for NoneType in columns where datatype = string
    :param df: df with columns where datatype = object
    :return: warning message if there are NoneTypes
    """
    # if datatypes are strings, return warning message
    if df['Sector'].isnull().any():
        vLog.warning("There are NoneType values in the 'Sector' column")
    return df


def check_for_negative_flowamounts(df):
    """
    Check for negative FlowAmounts in a dataframe 'FlowAmount' column
    :param df: df, requires 'FlowAmount' column
    :return: df, unchanged
    """
    # return a warning if there are negative flowamount values
    if (df['FlowAmount'].values < 0).any():
        vLog.warning('There are negative FlowAmounts')

    return df


def check_if_sectors_are_naics(df_load, crosswalk_list, column_headers):
    """
    Check if activity-like sectors are in fact sectors.
    Also works for the Sector column
    :param df_load: df with activity or sector columns
    :param crosswalk_list: list, sectors found in crosswalk
    :param column_headers: list, headers to check for sectors
    :return: list, values that are not sectors
    """

    # create a df of non-sectors to export
    non_sectors_df = []
    # create a df of just the non-sectors column
    non_sectors_list = []
    # loop through the df headers and determine if value
    # is not in crosswalk list
    for c in column_headers:
        # create df where sectors do not exist in master crosswalk
        non_sectors = df_load[~df_load[c].isin(crosswalk_list)]
        # drop rows where c is empty
        non_sectors = non_sectors[non_sectors[c] != '']
        # subset to just the sector column
        if len(non_sectors) != 0:
            sectors = non_sectors[[c]].rename(columns={c: 'NonSectors'})
            non_sectors_df.append(non_sectors)
            non_sectors_list.append(sectors)

    if len(non_sectors_df) != 0:
        # concat the df and the df of sectors
        ns_list = pd.concat(non_sectors_list, sort=False, ignore_index=True)
        # print the NonSectors
        non_sectors = ns_list['NonSectors'].drop_duplicates().tolist()
        vLog.debug('There are sectors that are not NAICS 2012 Codes')
        vLog.debug(non_sectors)
    else:
        vLog.debug('All sectors are NAICS 2012 Codes')

    return non_sectors


def melt_naics_crosswalk():
    """
    Create a melt version of the naics 07 to 17 crosswalk to map
    naics to naics 2012
    :return: df, naics crosswalk melted
    """
    # load the mastercroswalk and subset by sectorsourcename,
    # save values to list
    cw_load = load_crosswalk('sector_timeseries')

    # create melt table of possible 2007 and 2017 naics that can
    # be mapped to 2012
    cw_melt = cw_load.melt(
        id_vars='NAICS_2012_Code', var_name='NAICS_year', value_name='NAICS')
    # drop the naics year because not relevant for replacement purposes
    cw_replacement = cw_melt.dropna(how='any')
    cw_replacement = cw_replacement[
        ['NAICS_2012_Code', 'NAICS']].drop_duplicates()
    # drop rows where contents are equal
    cw_replacement = cw_replacement[
        cw_replacement['NAICS_2012_Code'] != cw_replacement['NAICS']]
    # drop rows where length > 6
    cw_replacement = cw_replacement[cw_replacement['NAICS_2012_Code'].apply(
        lambda x: len(x) < 7)].reset_index(drop=True)
    # order by naics 2012
    cw_replacement = cw_replacement.sort_values(
        ['NAICS', 'NAICS_2012_Code']).reset_index(drop=True)

    # create allocation ratios by determining number of
    # NAICS 2012 to other naics when not a 1:1 ratio
    cw_replacement_2 = cw_replacement.assign(
        naics_count=cw_replacement.groupby(
            ['NAICS'])['NAICS_2012_Code'].transform('count'))
    cw_replacement_2 = cw_replacement_2.assign(
        allocation_ratio=1/cw_replacement_2['naics_count'])

    return cw_replacement_2


def replace_naics_w_naics_from_another_year(df_load, sectorsourcename):
    """
    Replace any non sectors with sectors.
    :param df_load: df with sector columns or sector-like activities
    :param sectorsourcename: str, sector source name (ex. NAICS_2012_Code)
    :return: df, with non-sectors replaced with sectors
    """
    # from flowsa.flowbyfunctions import aggregator

    # drop NoneType
    df = replace_NoneType_with_empty_cells(df_load).reset_index(drop=True)

    # load the mastercroswalk and subset by sectorsourcename,
    # save values to list
    cw_load = load_crosswalk('sector_timeseries')
    cw = cw_load[sectorsourcename].drop_duplicates().tolist()

    # load melted crosswalk
    cw_melt = melt_naics_crosswalk()
    # drop the count column
    cw_melt = cw_melt.drop(columns='naics_count')

    # determine which headers are in the df
    if 'SectorConsumedBy' in df:
        column_headers = ['SectorProducedBy', 'SectorConsumedBy']
    else:
        column_headers = ['ActivityProducedBy', 'ActivityConsumedBy']

    # check if there are any sectors that are not in the naics 2012 crosswalk
    non_naics = check_if_sectors_are_naics(df, cw, column_headers)

    # loop through the df headers and determine if value is
    # not in crosswalk list
    if len(non_naics) != 0:
        vLog.debug('Checking if sectors represent a different '
                   'NAICS year, if so, replace with %s', sectorsourcename)
        for c in column_headers:
            # merge df with the melted sector crosswalk
            df = df.merge(cw_melt, left_on=c, right_on='NAICS', how='left')
            # if there is a value in the sectorsourcename column,
            # use that value to replace sector in column c if value in
            # column c is in the non_naics list
            df[c] = np.where(
                (df[c] == df['NAICS']) & (df[c].isin(non_naics)),
                df[sectorsourcename], df[c])
            # multiply the FlowAmount col by allocation_ratio
            df.loc[df[c] == df[sectorsourcename],
                   'FlowAmount'] = df['FlowAmount'] * df['allocation_ratio']
            # drop columns
            df = df.drop(
                columns=[sectorsourcename, 'NAICS', 'allocation_ratio'])
        vLog.debug('Replaced NAICS with %s', sectorsourcename)

        # check if there are any sectors that are not in
        # the naics 2012 crosswalk
        vLog.debug('Check again for non NAICS 2012 Codes')
        nonsectors = check_if_sectors_are_naics(df, cw, column_headers)
        if len(nonsectors) != 0:
            vLog.debug('Dropping non-NAICS from dataframe')
            for c in column_headers:
                # drop rows where column value is in the nonnaics list
                df = df[~df[c].isin(nonsectors)]
        # aggregate data
        possible_column_headers = \
            ('FlowAmount', 'Spread', 'Min', 'Max', 'DataReliability',
             'TemporalCorrelation', 'GeographicalCorrelation',
             'TechnologicalCorrelation', 'DataCollection', 'Description')
        # list of column headers to group aggregation by
        groupby_cols = [e for e in df.columns.values.tolist()
                        if e not in possible_column_headers]
        df = aggregator(df, groupby_cols)

    # drop rows where both SectorConsumedBy and SectorProducedBy NoneType
    if 'SectorConsumedBy' in df:
        df_drop = df[(df['SectorConsumedBy'].isnull()) &
                     (df['SectorProducedBy'].isnull())]
        if len(df_drop) != 0:
            activities_dropped = pd.unique(
                df_drop[['ActivityConsumedBy',
                         'ActivityProducedBy']].values.ravel('K'))
            activities_dropped = list(filter(
                lambda x: x is not None, activities_dropped))
            vLog.debug('Dropping rows where the Activity columns contain %s',
                       ', '.join(activities_dropped))
        df = df[~((df['SectorConsumedBy'].isnull()) &
                  (df['SectorProducedBy'].isnull()))].reset_index(drop=True)
    else:
        df = df[~((df['ActivityConsumedBy'].isnull()) &
                  (df['ActivityProducedBy'].isnull()))].reset_index(drop=True)

    df = replace_strings_with_NoneType(df)

    return df


def compare_FBS_results(fbs1, fbs2, ignore_metasources=False,
                        compare_to_remote=False):
    """
    Compare a parquet on Data Commons to a parquet stored locally
    :param fbs1: str, name of method 1
    :param fbs2: str, name of method 2
    :param ignore_metasources: bool, True to compare fbs without
    matching metasources
    :param compare_to_remote: bool, True to download fbs1 from remote and
    compare to fbs2 generated here
    :return: df, comparison of the two dfs
    """
    import flowsa

    # load first file
    df1 = flowsa.getFlowBySector(fbs1,
                                 download_FBS_if_missing=compare_to_remote
                                 ).rename(columns={'FlowAmount': 'FlowAmount_fbs1'})
    df1 = replace_strings_with_NoneType(df1)
    # load second file
    if compare_to_remote:
        # Generate the FBS locally and then immediately load
        df2 = (flowsa.flowby.FlowBySector.generateFlowBySector(
            method=fbs2, download_sources_ok=True)
            .rename(columns={'FlowAmount': 'FlowAmount_fbs2'}))
        # flowsa.flowbysector.main(method=fbs2,
        #                           download_FBAs_if_missing=True)
    else:
        df2 = flowsa.getFlowBySector(fbs2).rename(
            columns={'FlowAmount': 'FlowAmount_fbs2'})
    df2 = replace_strings_with_NoneType(df2)
    # compare df
    merge_cols = ['Flowable', 'Class', 'SectorProducedBy', 'SectorConsumedBy',
                  'SectorSourceName', 'Context', 'Location',
                  'Unit', 'FlowType', 'Year', 'MetaSources']
    if ignore_metasources:
        merge_cols.remove('MetaSources')
        df1 = df1.groupby(merge_cols).agg({'FlowAmount_fbs1':'sum'}).reset_index()
        df2 = df2.groupby(merge_cols).agg({'FlowAmount_fbs2':'sum'}).reset_index()
    # check units
    compare_df_units(df1, df2)
    df_m = pd.merge(df1[merge_cols + ['FlowAmount_fbs1']],
                    df2[merge_cols + ['FlowAmount_fbs2']],
                    how='outer')
    df_m = df_m.assign(FlowAmount_diff=df_m['FlowAmount_fbs2']
                       .fillna(0) - df_m['FlowAmount_fbs1'].fillna(0))
    df_m = df_m.assign(
        Percent_Diff=(df_m['FlowAmount_diff']/df_m['FlowAmount_fbs1']) * 100)
    df_m = df_m[df_m['FlowAmount_diff'].apply(
        lambda x: round(abs(x), 2) != 0)].reset_index(drop=True)
    # if no differences, print, if differences, provide df subset
    if len(df_m) == 0:
        vLog.debug('No differences between dataframes')
    else:
        vLog.debug('Differences exist between dataframes')
        df_m = df_m.sort_values(['Location', 'SectorProducedBy',
                                 'SectorConsumedBy', 'Flowable',
                                 'Context', ]).reset_index(drop=True)

    return df_m


def compare_geographic_totals(
    df_subset, df_load, sourcename, attr, activity_set, activity_names,
    df_type='FBA', subnational_geoscale=None
):
    """
    Check for any data loss between the geoscale used and published
    national data
    :param df_subset: df, after subset by geography
    :param df_load: df, loaded data, including published national data
    :param sourcename: str, source name
    :param attr: dictionary, attributes
    :param activity_set: str, activity set
    :param activity_names: list of names in the activity set by which
        to subset national level data
    :param type: str, 'FBA' or 'FBS'
    :param subnational_geoscale: geoscale being compared against the
        national geoscale. Only necessary if df_subset is a FlowBy object
        rather than a DataFrame.
    :return: df, comparing published national level data to df subset
    """

    # subset df_load to national level
    nat = df_load[df_load['Location'] == US_FIPS].reset_index(
        drop=True).rename(columns={'FlowAmount': 'FlowAmount_nat'})
    # if df len is not 0, continue with comparison
    if len(nat) != 0:
        # subset national level data by activity set names
        nat = nat[(nat[fba_activity_fields[0]].isin(activity_names)) |
                  (nat[fba_activity_fields[1]].isin(activity_names)
                   )].reset_index(drop=True)
        nat = replace_strings_with_NoneType(nat)
        # drop the geoscale in df_subset and sum
        sub = df_subset.assign(Location=US_FIPS)
        # depending on the datasource, might need to rename some
        # strings for national comparison
        sub = rename_column_values_for_comparison(sub, sourcename)
<<<<<<< HEAD
        sub2 = aggregator(sub, fba_mapped_default_grouping_fields).rename(
            columns={'FlowAmount': 'FlowAmount_sub'})
=======
>>>>>>> eb3724ab

        # compare df
        merge_cols = ['Class', 'SourceName', 'Unit',
                       'FlowType', 'ActivityProducedBy', 'ActivityConsumedBy',
<<<<<<< HEAD
                       'Context', 'Location', 'LocationSystem', 'Year'])
        # compare units
=======
                       'Location', 'LocationSystem', 'Year']

        if df_type == 'FBA':
            merge_cols.extend(['FlowName', 'Compartment'])
        else:
             merge_cols.extend(['Flowable', 'Context'])

        sub2 = aggregator(sub, merge_cols).rename(
            columns={'FlowAmount': 'FlowAmount_sub'})

        # comapare units
>>>>>>> eb3724ab
        compare_df_units(nat, sub2)
        df_m = pd.merge(nat[merge_cols + ['FlowAmount_nat']],
                        sub2[merge_cols + ['FlowAmount_sub']],
                        how='outer')
        df_m = df_m.assign(
            FlowAmount_diff=df_m['FlowAmount_nat'] - df_m['FlowAmount_sub'])
        df_m = df_m.assign(Percent_Diff=(abs(df_m['FlowAmount_diff'] /
                                             df_m['FlowAmount_nat']) * 100))
        df_m = df_m[df_m['FlowAmount_diff'] != 0].reset_index(drop=True)
        # subset the merged df to what to include in the validation df
        # include data where percent difference is > 1 or where value is nan
        df_m_sub = df_m[(df_m['Percent_Diff'] > 1) |
                        (df_m['Percent_Diff'].isna())].reset_index(drop=True)

        subnational_geoscale = (subnational_geoscale
                                or attr['allocation_from_scale'])
        if len(df_m_sub) == 0:
            vLog.info('No data loss greater than 1%% between national '
                      'level data and %s subset',
                      subnational_geoscale)
        else:
            vLog.info('There are data differences between published national'
                      ' values and %s subset, saving to validation log',
                      subnational_geoscale)

            vLogDetailed.info(
                'Comparison of National FlowAmounts to aggregated data '
                'subset for %s: \n {}'.format(
                    df_m_sub.to_string()), activity_set)


def rename_column_values_for_comparison(df, sourcename):
    """
    To compare some datasets at different geographic scales,
    must rename FlowName and Compartments to those available at national level
    :param df: df with FlowName and Compartment columns
    :param sourcename: string, datasource name
    :return:
    """

    # at the national level, only have information for 'FlowName' = 'total'
    # and 'Compartment' = 'total'. At state/county level, have information
    # for fresh/saline and ground/surface water. Therefore, to compare
    # subset data to national level, rename to match national values.
    if sourcename == 'USGS_NWIS_WU':
        df['Flowable'] = np.where(
            df['ActivityConsumedBy'] != 'Livestock', 'Water', df['Flowable'])
        df['Context'] = np.where(df['Context'].str.contains('resource/water/'),
                                 'resource/water', df['Context'])

    return df


def compare_df_units(df1_load, df2_load):
    """
    Determine what units are in each df prior to merge
    :param df1_load:
    :param df2_load:
    :return:
    """
    df1 = df1_load['Unit'].drop_duplicates().tolist()
    df2 = df2_load['Unit'].drop_duplicates().tolist()

    # identify differnces between unit lists
    list_comp = list(set(df1) ^ set(df2))
    # if list is not empty, print warning that units are different
    if list_comp:
        log.info('Merging df with %s and df with %s units', df1, df2)


def calculate_industry_coefficients(fbs_load, year,region,
                                    io_level, impacts=False):
    """
    Generates sector coefficients (flow/$) for all sectors for all locations.

    :param fbs_load: flow by sector method
    :param year: year for industry output dataset
    :param region: str, 'state' or 'national'
    :param io_level: str, 'summary' or 'detail'
    :param impacts: bool, True to apply and aggregate on impacts
        False to compare flow/contexts
    """
    from flowsa.sectormapping import map_to_BEA_sectors,\
        get_BEA_industry_output

    fbs = collapse_fbs_sectors(fbs_load)

    fbs = map_to_BEA_sectors(fbs, region, io_level, year)

    inventory = not(impacts)
    if impacts:
        try:
            import lciafmt
            fbs_summary = (lciafmt.apply_lcia_method(fbs, 'TRACI2.1')
                           .rename(columns={'FlowAmount': 'InvAmount',
                                            'Impact': 'FlowAmount'}))
            groupby_cols = ['Location', 'Sector',
                            'Indicator', 'Indicator unit']
            sort_by_cols = ['Indicator', 'Sector', 'Location']
        except ImportError:
            log.warning('lciafmt not installed')
            inventory = True
        except AttributeError:
            log.warning('check lciafmt branch')
            inventory = True

    if inventory:
        fbs_summary = fbs.copy()
        groupby_cols = ['Location', 'Sector',
                        'Flowable', 'Context', 'Unit']
        sort_by_cols = ['Context', 'Flowable',
                        'Sector', 'Location']

    # Update location if needed prior to aggregation
    if region == 'national':
        fbs_summary["Location"] = US_FIPS

    fbs_summary = (fbs_summary.groupby(groupby_cols)
                   .agg({'FlowAmount': 'sum'}).
                   reset_index())

    bea = get_BEA_industry_output(region, io_level, year)

    # Add sector output and assign coefficients
    fbs_summary = fbs_summary.merge(bea.rename(
        columns={'BEA': 'Sector'}), how = 'left',
        on=['Sector','Location'])
    fbs_summary['Coefficient'] = (fbs_summary['FlowAmount'] /
                                      fbs_summary['Output'])
    fbs_summary = fbs_summary.sort_values(by=sort_by_cols)

    return fbs_summary


if __name__ == "__main__":
    df1 = calculate_industry_coefficients(
            flowsa.getFlowBySector('Water_national_2015_m1'), 2015,
            "national", "summary", False)
    df2 = calculate_industry_coefficients(
            flowsa.getFlowBySector('GRDREL_national_2017'), 2017,
            "national", "summary", True)
    df3 = calculate_industry_coefficients(
            flowsa.getFlowBySector('GRDREL_national_2017'), 2017,
            "national", "detail", True)
    df4 = calculate_industry_coefficients(
            flowsa.getFlowBySector('GRDREL_state_2017'), 2017,
            "national", "detail", True)
    try:
        df5 = calculate_industry_coefficients(
                flowsa.getFlowBySector('GRDREL_state_2017'), 2017,
                "state", "detail", True)
    except TypeError:
        df5 = None<|MERGE_RESOLUTION|>--- conflicted
+++ resolved
@@ -1007,19 +1007,12 @@
         # depending on the datasource, might need to rename some
         # strings for national comparison
         sub = rename_column_values_for_comparison(sub, sourcename)
-<<<<<<< HEAD
         sub2 = aggregator(sub, fba_mapped_default_grouping_fields).rename(
             columns={'FlowAmount': 'FlowAmount_sub'})
-=======
->>>>>>> eb3724ab
 
         # compare df
         merge_cols = ['Class', 'SourceName', 'Unit',
                        'FlowType', 'ActivityProducedBy', 'ActivityConsumedBy',
-<<<<<<< HEAD
-                       'Context', 'Location', 'LocationSystem', 'Year'])
-        # compare units
-=======
                        'Location', 'LocationSystem', 'Year']
 
         if df_type == 'FBA':
@@ -1031,7 +1024,6 @@
             columns={'FlowAmount': 'FlowAmount_sub'})
 
         # comapare units
->>>>>>> eb3724ab
         compare_df_units(nat, sub2)
         df_m = pd.merge(nat[merge_cols + ['FlowAmount_nat']],
                         sub2[merge_cols + ['FlowAmount_sub']],
