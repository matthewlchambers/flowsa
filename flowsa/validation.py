# validation.py (flowsa)
# !/usr/bin/env python3
# coding=utf-8
"""
Functions to check data is loaded and transformed correctly
"""

import pandas as pd
import numpy as np
import flowsa
from flowsa.flowbyfunctions import aggregator, create_geoscale_list,\
<<<<<<< HEAD
    subset_df_by_geoscale, sector_aggregation, collapse_fbs_sectors
=======
    subset_df_by_geoscale, sector_aggregation, subset_df_by_sector_lengths
>>>>>>> 7af08c6d
from flowsa.dataclean import replace_strings_with_NoneType, \
    replace_NoneType_with_empty_cells
from flowsa.common import sector_level_key, \
    load_crosswalk, SECTOR_SOURCE_NAME, fba_activity_fields, \
    fba_default_grouping_fields, check_activities_sector_like
from flowsa.location import US_FIPS, fips_number_key
from flowsa.settings import log, vLog, vLogDetailed


def check_flow_by_fields(flowby_df, flowbyfields):
    """
    Add in missing fields to have a complete and ordered
    :param flowby_df: Either flowbyactivity or flowbysector df
    :param flowbyfields: Either flow_by_activity_fields or
        flow_by_sector_fields
    :return: printout, column datatypes
    """
    for k, v in flowbyfields.items():
        try:
            vLog.debug("fba activity %s data type is %s",
                       k, str(flowby_df[k].values.dtype))
            vLog.debug("standard %s data type is %s", k, str(v[0]['dtype']))
        except:
            vLog.debug("Failed to find field %s in fba", k)


def check_if_activities_match_sectors(fba):
    """
    Checks if activities in flowbyactivity that appear to be like sectors
    are actually sectors
    :param fba: a flow by activity dataset
    :return: A list of activities not marching the default sector list or
        text indicating 100% match
    """
    # Get list of activities in a flowbyactivity file
    activities = []
    for f in fba_activity_fields:
        activities.extend(fba[f])

    # Get list of module default sectors
    flowsa_sector_list = list(load_crosswalk('sector_timeseries')[
                                  SECTOR_SOURCE_NAME])
    activities_missing_sectors = set(activities) - set(flowsa_sector_list)

    if len(activities_missing_sectors) > 0:
        vLog.debug("%s activities not matching sectors in default %s list",
                   str(len(activities_missing_sectors)), SECTOR_SOURCE_NAME)
        return activities_missing_sectors


def check_if_data_exists_at_geoscale(df_load, geoscale):
    """
    Check if an activity or a sector exists at the specified geoscale
    :param df_load: df with activity columns
    :param geoscale: national, state, or county
    """

    # filter by geoscale depends on Location System
    fips_list = create_geoscale_list(df_load, geoscale)
    fips = pd.DataFrame(fips_list, columns=['FIPS'])

    activities = df_load[['ActivityProducedBy', 'ActivityConsumedBy']]\
        .drop_duplicates().reset_index(drop=True)
    # add tmp column and merge
    fips['tmp'] = 1
    activities['tmp'] = 1
    activities = activities.merge(fips, on='tmp').drop(columns='tmp')

    # merge activities with df and determine which FIPS are missing for each
    # activity
    df = df_load[df_load['Location'].isin(fips_list)]
    # if activities are defined, subset df
    # df = df[df['']]

    dfm = df.merge(activities,
                   left_on=['ActivityProducedBy', 'ActivityConsumedBy',
                            'Location'],
                   right_on=['ActivityProducedBy', 'ActivityConsumedBy',
                             'FIPS'],
                   how='outer')
    # subset into df where values for state and where states do not have data
    df1 = dfm[~dfm['FlowAmount'].isna()]
    df2 = dfm[dfm['FlowAmount'].isna()]
    df2 = df2[['ActivityProducedBy', 'ActivityConsumedBy',
               'FIPS']].reset_index(drop=True)

    # define source name and year
    sn = df_load['SourceName'][0]
    y = df_load['Year'][0]

    if len(df1) == 0:
        vLog.info(
            "No flows found for activities in %s %s at the %s scale",
            sn, y, geoscale)
    if len(df2) > 0:
        # if len(df2) > 1:
        df2 = df2.groupby(
            ['ActivityProducedBy', 'ActivityConsumedBy'], dropna=False).agg(
            lambda col: ','.join(col)).reset_index()
        vLogDetailed.info("There are %s, activity combos that do not have "
                          "data in %s %s: \n {}".format(df2.to_string()),
                          geoscale, sn, y)


def check_if_data_exists_at_less_aggregated_geoscale(
        df, geoscale, activityname):
    """
    In the event data does not exist at specified geoscale,
    check if data exists at less aggregated level
    :param df: Either flowbyactivity or flowbysector dataframe
    :param geoscale: national, state, or county
    :param activityname: str, activity col names to check
    :return: str, geoscale to use
    """

    if geoscale == 'national':
        df = df[(df[fba_activity_fields[0]] == activityname) | (
                df[fba_activity_fields[1]] == activityname)]
        fips = create_geoscale_list(df, 'state')
        df = df[df['Location'].isin(fips)]
        if len(df) == 0:
            vLog.info("No flows found for %s at the state scale", activityname)
            fips = create_geoscale_list(df, 'county')
            df = df[df['Location'].isin(fips)]
            if len(df) == 0:
                vLog.info("No flows found for %s at the county scale",
                          activityname)
            else:
                vLog.info("Flow-By-Activity data exists for %s at "
                          "the county level", activityname)
                new_geoscale_to_use = 'county'
                return new_geoscale_to_use
        else:
            vLog.info("Flow-By-Activity data exists for %s at "
                      "the state level", activityname)
            new_geoscale_to_use = 'state'
            return new_geoscale_to_use
    if geoscale == 'state':
        df = df[(df[fba_activity_fields[0]] == activityname) | (
                df[fba_activity_fields[1]] == activityname)]
        fips = create_geoscale_list(df, 'county')
        df = df[df['Location'].isin(fips)]
        if len(df) == 0:
            vLog.info("No flows found for %s at the "
                      "county scale", activityname)
        else:
            vLog.info("Flow-By-Activity data exists for %s "
                      "at the county level", activityname)
            new_geoscale_to_use = 'county'
            return new_geoscale_to_use


def check_if_location_systems_match(df1, df2):
    """
    Check if two dataframes share the same location system
    :param df1: fba or fbs df
    :param df2: fba or fbs df
    :return: warning if Location Systems do not match between dfs
    """

    if df1["LocationSystem"].all() != df2["LocationSystem"].all():
        vLog.warning("LocationSystems do not match, "
                     "might lose county level data")


def check_allocation_ratios(flow_alloc_df_load, activity_set, config, attr):
    """
    Check for issues with the flow allocation ratios
    :param flow_alloc_df_load: df, includes 'FlowAmountRatio' column
    :param activity_set: str, activity set
    :param config: dictionary, method yaml
    :param attr: dictionary, activity set info
    :return: print out information regarding allocation ratios,
             save csv of results to local directory
    """
    # if in the attr dictionary, merge columns are identified,
    # the merge columns need to be accounted for in the grouping/checking of
    # allocation ratios
    subset_cols = ['FBA_Activity', 'Location', 'SectorLength', 'FlowAmountRatio']
    groupcols = ['FBA_Activity', 'Location', 'SectorLength']
    if 'allocation_merge_columns' in attr:
        subset_cols = subset_cols + attr['allocation_merge_columns']
        groupcols = groupcols + attr['allocation_merge_columns']

    # create column of sector lengths
    flow_alloc_df =\
        flow_alloc_df_load.assign(
            SectorLength=flow_alloc_df_load['Sector'].str.len())
    # subset df
    flow_alloc_df2 = flow_alloc_df[subset_cols]
    # sum the flow amount ratios by location and sector length
    flow_alloc_df3 = \
        flow_alloc_df2.groupby(
            groupcols, dropna=False, as_index=False).agg(
            {"FlowAmountRatio": sum})

    # keep only rows of specified sector length

    # return sector level specified in method yaml
    sector_level_list = [config.get('target_sector_level')]
    # if secondary sector levels are identified, add to list of sectors to keep
    if 'target_subset_sector_level' in config:
        sector_level_dict = config.get('target_subset_sector_level')
        for k, v in sector_level_dict.items():
            sector_level_list = sector_level_list + [k]
        sector_subset_dict = dict((k, sector_level_key[k]) for k in
                                  sector_level_list if k in sector_level_key)
        sector_level_list = list(sector_subset_dict.values())

    # subset df, necessary because not all of the sectors are
    # NAICS and can get duplicate rows
    flow_alloc_df4 = flow_alloc_df3[
        flow_alloc_df3['SectorLength'].isin(sector_level_list)].reset_index(drop=True)
    # keep data where the flowamountratio is greater than or
    # less than 1 by 0.005
    tolerance = 0.01
    flow_alloc_df5 = flow_alloc_df4[
        (flow_alloc_df4['FlowAmountRatio'] < 1 - tolerance) |
        (flow_alloc_df4['FlowAmountRatio'] > 1 + tolerance)]

    if len(flow_alloc_df5) > 0:
        vLog.info('There are %s instances within %s '
                  'where the allocation ratio for a location is greater '
                  'than or less than 1 by at least %s. See Validation Log',
                  len(flow_alloc_df5), sector_level_list,
                  str(tolerance))

    # add to validation log
    log.info('Save the summary table of flow allocation ratios for each '
             'sector length for %s in validation log', activity_set)
    # if df not empty, print, if empty, print string
    if flow_alloc_df5.empty:
        vLogDetailed.info('Flow allocation ratios for %s '
                          'all round to 1', activity_set)

    else:
        vLogDetailed.info('Flow allocation ratios for %s: '
                          '\n {}'.format(flow_alloc_df5.to_string()),
                          activity_set)


def calculate_flowamount_diff_between_dfs(dfa_load, dfb_load):
    """
    Calculate the differences in FlowAmounts between two dfs
    :param dfa_load: df, initial df
    :param dfb_load: df, modified df
    :return: df, comparing changes in flowamounts between 2 dfs
    """

    # subset the dataframes, only keeping data for easy
    # comparison of flowamounts
    drop_cols = ['Year', 'MeasureofSpread', 'Spread', 'DistributionType',
                 'Min', 'Max', 'DataReliability', 'DataCollection']
    # drop cols and rename, ignore error if a df does not
    # contain a column to drop
    dfa = dfa_load.drop(drop_cols, axis=1, errors='ignore'
                        ).rename(columns={'FlowAmount': 'FlowAmount_Original'})
    dfb = dfb_load.drop(drop_cols, axis=1, errors='ignore'
                        ).rename(columns={'FlowAmount': 'FlowAmount_Modified'})
    # create df dict for modified dfs created in for loop
    df_list = []
    for d in ['a', 'b']:
        df_name = f'df{d}'
        # assign new column of geoscale by which to aggregate
        vars()[df_name+'2'] = vars()[df_name].assign(
            geoscale=np.where(vars()[df_name]['Location'].
                              apply(lambda x: x.endswith('000')),
                              'state', 'county'))
        vars()[df_name+'2'] = vars()[df_name+'2'].assign(
            geoscale=np.where(vars()[df_name+'2']['Location'] == '00000',
                              'national', vars()[df_name+'2']['geoscale']))
        # ensure all nan/nones filled/match
        vars()[df_name + '2'] = \
            replace_strings_with_NoneType(vars()[df_name+'2'])
        df_list.append(vars()[df_name+'2'])
    # merge the two dataframes
    df = df_list[0].merge(df_list[1], how='outer')

    # determine if any new data is negative
    dfn = df[df['FlowAmount_Modified'] < 0].reset_index(drop=True)
    if len(dfn) > 0:
        vLog.info('There are negative FlowAmounts in new dataframe, '
                  'see Validation Log')
        vLogDetailed.info('Negative FlowAmounts in new dataframe: '
                          '\n {}'.format(dfn.to_string()))

    # Because code will sometimes change terminology, aggregate
    # data by context and flowable to compare df differences
    # subset df
    dfs = df[['Flowable', 'Context', 'ActivityProducedBy',
              'ActivityConsumedBy', 'FlowAmount_Original',
              'FlowAmount_Modified', 'Unit', 'geoscale']]
    agg_cols = ['Flowable', 'Context', 'ActivityProducedBy',
                'ActivityConsumedBy', 'Unit', 'geoscale']
    dfagg = dfs.groupby(
        agg_cols, dropna=False, as_index=False).agg(
        {'FlowAmount_Original': sum, 'FlowAmount_Modified': sum})
    # column calculating difference
    dfagg['FlowAmount_Difference'] = \
        dfagg['FlowAmount_Modified'] - dfagg['FlowAmount_Original']
    dfagg['Percent_Difference'] = (dfagg['FlowAmount_Difference'] /
                                   dfagg['FlowAmount_Original']) * 100
    # drop rows where difference = 0
    dfagg2 = dfagg[dfagg['FlowAmount_Difference'] != 0].reset_index(drop=True)
    if len(dfagg2) == 0:
        vLogDetailed.info('No FlowAmount differences')
    else:
        # subset df and aggregate, also print out the total
        # aggregate diff at the geoscale
        dfagg3 = replace_strings_with_NoneType(dfagg).drop(
            columns=['ActivityProducedBy', 'ActivityConsumedBy',
                     'FlowAmount_Difference', 'Percent_Difference'])
        dfagg4 = dfagg3.groupby(
            ['Flowable', 'Context', 'Unit', 'geoscale'],
            dropna=False, as_index=False).agg(
            {'FlowAmount_Original': sum, 'FlowAmount_Modified': sum})
        # column calculating difference
        dfagg4['FlowAmount_Difference'] = \
            dfagg4['FlowAmount_Modified'] - dfagg4['FlowAmount_Original']
        dfagg4['Percent_Difference'] = (dfagg4['FlowAmount_Difference'] /
                                        dfagg4['FlowAmount_Original']) * 100
        # drop rows where difference = 0
        dfagg5 = dfagg4[
            dfagg4['FlowAmount_Difference'] != 0].reset_index(drop=True)
        vLogDetailed.info('Total FlowAmount differences between dataframes: '
                          '\n {}'.format(dfagg5.to_string(), index=False))

        # save detail output in log file
        vLogDetailed.info('Total FlowAmount differences by Activity Columns: '
                          '\n {}'.format(dfagg2.to_string(), index=False))


def compare_activity_to_sector_flowamounts(fba_load, fbs_load,
                                           activity_set, config):
    """
    Function to compare the loaded flowbyactivity with the final flowbysector
    by activityname (if exists) to target sector level
    output, checking for data loss
    :param fba_load: df, FBA loaded and mapped using FEDEFL
    :param fbs_load: df, final FBS df
    :param activity_set: str, activity set
    :param config: dictionary, method yaml
    :return: printout data differences between loaded FBA and FBS output,
             save results as csv in local directory
    """
    if check_activities_sector_like(fba_load):
        vLog.debug('Not comparing loaded FlowByActivity to FlowBySector '
                   'ratios for a dataset with sector-like activities because '
                   'if there are modifications to flowamounts for a sector, '
                   'then the ratios will be different')
    else:
        # subset fba df
        fba = fba_load[['Class', 'MetaSources', 'Flowable', 'Unit', 'FlowType',
                        'ActivityProducedBy', 'ActivityConsumedBy', 'Context',
                        'Location', 'LocationSystem', 'Year',
                        'FlowAmount']].drop_duplicates().reset_index(drop=True)
        fba.loc[:, 'Location'] = US_FIPS
        group_cols = ['ActivityProducedBy', 'ActivityConsumedBy', 'Flowable',
                      'Unit', 'FlowType', 'Context',
                      'Location', 'LocationSystem', 'Year']
        fba_agg = aggregator(fba, group_cols)
        fba_agg.rename(columns={'FlowAmount': 'FBA_amount'}, inplace=True)

        # subset fbs df

        fbs = fbs_load[['Class', 'SectorSourceName', 'Flowable', 'Unit',
                        'FlowType', 'SectorProducedBy', 'SectorConsumedBy',
                        'ActivityProducedBy', 'ActivityConsumedBy',
                        'Context', 'Location', 'LocationSystem', 'Year',
                        'FlowAmount']].drop_duplicates().reset_index(drop=True)

        fbs = replace_NoneType_with_empty_cells(fbs)

        fbs['ProducedLength'] = fbs['SectorProducedBy'].str.len()
        fbs['ConsumedLength'] = fbs['SectorConsumedBy'].str.len()
        fbs['SectorLength'] = fbs[['ProducedLength',
                                   'ConsumedLength']].max(axis=1)
        fbs.loc[:, 'Location'] = US_FIPS
        group_cols = ['ActivityProducedBy', 'ActivityConsumedBy', 'Flowable',
                      'Unit', 'FlowType', 'Context', 'Location',
                      'LocationSystem', 'Year', 'SectorLength']
        fbs_agg = aggregator(fbs, group_cols)
        fbs_agg.rename(columns={'FlowAmount': 'FBS_amount'}, inplace=True)

        # merge compare 1 and compare 2
        df_merge = fba_agg.merge(
            fbs_agg, left_on=['ActivityProducedBy', 'ActivityConsumedBy',
                              'Flowable', 'Unit', 'FlowType', 'Context',
                              'Location', 'LocationSystem', 'Year'],
            right_on=['ActivityProducedBy', 'ActivityConsumedBy',
                      'Flowable', 'Unit', 'FlowType', 'Context',
                      'Location', 'LocationSystem', 'Year'],
            how='left')
        df_merge['Ratio'] = df_merge['FBS_amount'] / df_merge['FBA_amount']

        # reorder
        df_merge = df_merge[['ActivityProducedBy', 'ActivityConsumedBy',
                             'Flowable', 'Unit', 'FlowType', 'Context',
                             'Location', 'LocationSystem', 'Year',
                             'SectorLength', 'FBA_amount', 'FBS_amount',
                             'Ratio']]

        # keep onlyrows of specified sector length
        comparison = df_merge[
            df_merge['SectorLength'] == sector_level_key[
                config['target_sector_level']]].reset_index(drop=True)

        tolerance = 0.01
        comparison2 = comparison[(comparison['Ratio'] < 1 - tolerance) |
                                 (comparison['Ratio'] > 1 + tolerance)]

        if len(comparison2) > 0:
            vLog.info('There are %s combinations of flowable/context/sector '
                      'length where the flowbyactivity to flowbysector ratio '
                      'is less than or greater than 1 by %s',
                      len(comparison2), str(tolerance))

        # include df subset in the validation log
        # only print rows where flowamount ratio is less t
        # han 1 (round flowamountratio)
        df_v = comparison2[comparison2['Ratio'].apply(
            lambda x: round(x, 3) < 1)].reset_index(drop=True)

        # save to validation log
        log.info('Save the comparison of FlowByActivity load '
                 'to FlowBySector ratios for %s in validation log',
                 activity_set)
        # if df not empty, print, if empty, print string
        if df_v.empty:
            vLogDetailed.info('Ratios for %s all round to 1', activity_set)
        else:
            vLogDetailed.info('Comparison of FlowByActivity load to '
                              'FlowBySector ratios for %s: '
                              '\n {}'.format(df_v.to_string()), activity_set)


def compare_fba_geo_subset_and_fbs_output_totals(
        fba_load, fbs_load, activity_set, source_name, source_attr,
        activity_attr, method):
    """
    Function to compare the loaded flowbyactivity total after
    subsetting by activity and geography with the final flowbysector output
    total. Not a direct comparison of the loaded FBA because FBAs are
    modified before being subset by activity for the target sector level
    :param fba_load: df, FBA loaded, before being mapped
    :param fbs_load: df, final FBS df at target sector level
    :param activity_set: str, activity set
    :param source_name: str, source name
    :param source_attr: dictionary, attribute data from method yaml
        for source data
    :param activity_attr: dictionary, attribute data from method yaml
        for activity set
    :param method: dictionary, FBS method yaml
    :return: printout data differences between loaded FBA and FBS output
        totals by location, save results as csv in local directory
    """

    vLog.info('Comparing Flow-By-Activity subset by activity and geography to '
              'the subset Flow-By-Sector FlowAmount total.')

    # determine from scale
    if fips_number_key[source_attr['geoscale_to_use']] < \
            fips_number_key[activity_attr['allocation_from_scale']]:
        from_scale = source_attr['geoscale_to_use']
    else:
        from_scale = activity_attr['allocation_from_scale']

    # extract relevant geoscale data or aggregate existing data
    fba = subset_df_by_geoscale(fba_load, from_scale,
                                method['target_geoscale'])
    if check_activities_sector_like(fba_load):
        # if activities are sector-like, run sector aggregation and then
        # subset df to only keep NAICS2
        fba = fba[['Class', 'SourceName', 'FlowAmount', 'Unit', 'Context',
                   'ActivityProducedBy', 'ActivityConsumedBy', 'Location',
                   'LocationSystem']]
        # rename the activity cols to sector cols for purposes of aggregation
        fba = fba.rename(columns={'ActivityProducedBy': 'SectorProducedBy',
                                  'ActivityConsumedBy': 'SectorConsumedBy'})
        fba = sector_aggregation(fba)
        # subset fba to only include NAICS2
        fba = replace_NoneType_with_empty_cells(fba)
        fba = subset_df_by_sector_lengths(fba, [2])
    # subset/agg dfs
    col_subset = ['Class', 'FlowAmount', 'Unit', 'Context',
                  'Location', 'LocationSystem']
    group_cols = ['Class', 'Unit', 'Context', 'Location', 'LocationSystem']
    # check units
    compare_df_units(fba, fbs_load)
    # fba
    fba = fba[col_subset]
    fba_agg = aggregator(fba, group_cols).reset_index(drop=True)
    fba_agg.rename(columns={'FlowAmount': 'FBA_amount',
                            'Unit': 'FBA_unit'}, inplace=True)

    # fbs
    fbs = fbs_load[col_subset]
    fbs_agg = aggregator(fbs, group_cols)
    fbs_agg.rename(columns={'FlowAmount': 'FBS_amount',
                            'Unit': 'FBS_unit'}, inplace=True)

    try:
        # merge FBA and FBS totals
        df_merge = fba_agg.merge(fbs_agg, how='left')
        df_merge['FBS_amount'] = df_merge['FBS_amount'].fillna(0)
        df_merge['FlowAmount_difference'] = \
            df_merge['FBA_amount'] - df_merge['FBS_amount']
        df_merge['Percent_difference'] = \
            (df_merge['FlowAmount_difference']/df_merge['FBA_amount']) * 100
        # cases where flow amount diff is 0 but because fba amount is 0,
        # percent diff is null. Fill those cases with 0s
        df_merge['Percent_difference'] = np.where(
            (df_merge['FlowAmount_difference'] == 0) &
            (df_merge['FBA_amount'] == 0), 0, df_merge['Percent_difference'])
        # reorder
        df_merge = df_merge[['Class', 'Context', 'Location', 'LocationSystem',
                             'FBA_amount', 'FBA_unit', 'FBS_amount',
                             'FBS_unit', 'FlowAmount_difference',
                             'Percent_difference']]
        df_merge = replace_NoneType_with_empty_cells(df_merge)

        # list of contexts and locations
        context_list = df_merge[['Context', 'Location']].values.tolist()

        # loop through the contexts and print results of comparison
        vLog.info('Comparing FBA %s %s subset to FBS results. '
                  'Details in Validation Log', activity_set,
                  source_attr['geoscale_to_use'])
        for i, j in context_list:
            df_merge_subset = \
                df_merge[(df_merge['Context'] == i) &
                         (df_merge['Location'] == j)].reset_index(drop=True)
            diff_per = df_merge_subset['Percent_difference'][0]
            if np.isnan(diff_per):
                vLog.info('FlowBySector FlowAmount for %s %s %s '
                          'does not exist in the FBS',
                          source_name, activity_set, i)
                continue
            # make reporting more manageable
            if abs(diff_per) > 0.01:
                diff_per = round(diff_per, 2)
            else:
                diff_per = round(diff_per, 6)

            # diff_units = df_merge_subset['FBS_unit'][0]
            if diff_per > 0:
                vLog.info('FlowBySector FlowAmount for %s %s %s at %s is %s%% '
                          'less than the FlowByActivity FlowAmount',
                          source_name, activity_set, i, j, str(abs(diff_per)))
            elif diff_per < 0:
                vLog.info('FlowBySector FlowAmount for %s %s %s at %s is %s%% '
                          'more than the FlowByActivity FlowAmount',
                          source_name, activity_set, i, j, str(abs(diff_per)))
            elif diff_per == 0:
                vLogDetailed.info('FlowBySector FlowAmount for '
                                  '%s %s %s at %s is equal to the '
                                  'FlowByActivity FlowAmount',
                                  source_name, activity_set, i, j)

        # subset the df to include in the validation log
        # only print rows where the percent difference does not round to 0
        df_v = df_merge[df_merge['Percent_difference'].apply(
            lambda x: round(x, 3) != 0)].reset_index(drop=True)

        # log output
        log.info('Save the comparison of FlowByActivity load to FlowBySector '
                 'total FlowAmounts for %s in validation log file',
                 activity_set)
        # if df not empty, print, if empty, print string
        if df_v.empty:
            vLogDetailed.info('Percent difference for %s all round to 0',
                              activity_set)
        else:
            vLogDetailed.info('Comparison of FBA load to FBS total '
                              'FlowAmounts for %s: '
                              '\n {}'.format(df_v.to_string()), activity_set)
    except:
        vLog.info('Error occurred when comparing total FlowAmounts '
                  'for FlowByActivity and FlowBySector')


def compare_summation_at_sector_lengths_between_two_dfs(df1, df2):
    """
    Check summed 'FlowAmount' values at each sector length
    :param df1: df, first df of values with sector columns
    :param df2: df, second df of values with sector columns
    :return: df, comparison of sector summation results by region and
    printout if any child naics sum greater than parent naics
    """
    from flowsa.flowbyfunctions import assign_columns_of_sector_levels

    agg_cols = ['Class', 'SourceName', 'FlowName', 'Unit', 'FlowType',
                'Compartment', 'Location', 'Year', 'SectorProducedByLength',
                'SectorConsumedByLength']

    df_list = []
    for df in [df1, df2]:
        df = replace_NoneType_with_empty_cells(df)
        df = assign_columns_of_sector_levels(df)
        # sum flowamounts by sector length
        dfsum = df.groupby(agg_cols).agg({'FlowAmount': 'sum'}).reset_index()
        df_list.append(dfsum)

    df_list[0] = df_list[0].rename(columns={'FlowAmount': 'df1'})
    df_list[1] = df_list[1].rename(columns={'FlowAmount': 'df2'})
    dfm = df_list[0].merge(df_list[1], how='outer')
    dfm = dfm.fillna(0)
    dfm['flowIncrease_df1_to_df2_perc'] = (dfm['df2'] - dfm['df1'])/dfm[
        'df1'] * 100
    # dfm2 = dfm[dfm['flowIncrease_df1_to_df2'] != 0]
    # drop cases where sector length is 0 because not included in naics cw
    dfm2 = dfm[~((dfm['SectorProducedByLength'] == 0) & (dfm[
        'SectorConsumedByLength'] == 0))]
    # sort df
    dfm2 = dfm2.sort_values(['Location', 'SectorProducedByLength',
                             'SectorConsumedByLength']).reset_index(drop=True)

    dfm3 = dfm2[dfm2['flowIncrease_df1_to_df2_perc'] < 0]

    if len(dfm3) > 0:
        log.info('See validation log for cases where the second dataframe '
                 'has flow amounts greater than the first dataframe at the '
                 'same location/sector lengths.')
        vLogDetailed.info('The second dataframe has flow amounts greater than '
                          'the first dataframe at the same sector lengths: '
                          '\n {}'.format(dfm3.to_string()))
    else:
        vLogDetailed.info('The second dataframe does not have flow amounts '
                          'greater than the first dataframe at any sector '
                          'length')


def compare_child_to_parent_sectors_flowamounts(df_load):
    """
    Sum child sectors up to one sector and compare to parent sector values
    :param df_load: df, contains sector columns
    :return: comparison of flow values
    """
    from flowsa.flowbyfunctions import return_primary_sector_column, \
        assign_sector_match_column

    merge_cols = [e for e in df_load.columns if e in [
        'Class', 'SourceName', 'MetaSources', 'FlowName', 'Unit',
        'FlowType', 'Flowable', 'ActivityProducedBy', 'ActivityConsumedBy',
        'Compartment', 'Context', 'Location', 'Year', 'Description']]
    # determine if activities are sector-like
    sector_like_activities = check_activities_sector_like(df_load)
    # if activities are sector like, drop columns from merge group
    if sector_like_activities:
        merge_cols = [e for e in merge_cols if e not in (
            'ActivityProducedBy', 'ActivityConsumedBy')]

    agg_cols = merge_cols + ['SectorProducedMatch', 'SectorConsumedMatch']
    dfagg = pd.DataFrame()
    for i in range(3, 7):
        df = subset_df_by_sector_lengths(df_load, [i])
        for s in ['Produced', 'Consumed']:
            df = assign_sector_match_column(df, f'Sector{s}By', i, i-1).rename(
                columns={'sector_group': f'Sector{s}Match'})
            df = df.fillna('')
        df2 = df.groupby(agg_cols).agg(
            {'FlowAmount': 'sum'}).rename(columns={
            'FlowAmount': f'ChildNAICSSum'}).reset_index()
        dfagg = pd.concat([dfagg, df2], ignore_index=True)

    # merge new df with summed child naics to original df
    drop_cols = [e for e in df_load.columns if e in
                 ['MeasureofSpread', 'Spread', 'DistributionType', 'Min',
                  'Max', 'DataReliability', 'DataCollection', 'Description',
                  'SectorProducedMatch', 'SectorConsumedMatch']]
    dfm = df_load.merge(dfagg, how='left', left_on=merge_cols + [
        'SectorProducedBy', 'SectorConsumedBy'], right_on=agg_cols).drop(
        columns=drop_cols)
    dfm = dfm.assign(FlowDiff=dfm['ChildNAICSSum'] - dfm['FlowAmount'])
    dfm['PercentDiff'] = (dfm['FlowDiff'] / dfm['FlowAmount']) * 100

    cols_subset = [e for e in dfm.columns if e in [
        'Class', 'SourceName', 'MetaSources', 'Flowable', 'FlowName',
        'Unit', 'FlowType', 'ActivityProducedBy', 'ActivityConsumedBy',
        'Context', 'Location', 'Year', 'SectorProducedBy',
        'SectorConsumedBy', 'FlowAmount', 'ChildNAICSSum', 'PercentDiff']]
    dfm = dfm[cols_subset]

    # subset df where child sectors sum to be greater than parent sectors
    tolerance = 1
    dfm2 = dfm[(dfm['PercentDiff'] > tolerance) |
               (dfm['PercentDiff'] < - tolerance)].reset_index(drop=True)

    if len(dfm2) > 0:
        log.info('See validation log for cases where child sectors sum to be '
                 'different than parent sectors by at least %s%%.', tolerance)
        vLogDetailed.info('There are cases where child sectors sum to be '
                          'different than parent sectors by at least %s%%: '
                          '\n {}'.format(dfm2.to_string()), tolerance)
    else:
        vLogDetailed.info('No child sectors sum to be different than parent '
                          'sectors by at least %s%%.', tolerance)


def check_for_nonetypes_in_sector_col(df):
    """
    Check for NoneType in columns where datatype = string
    :param df: df with columns where datatype = object
    :return: warning message if there are NoneTypes
    """
    # if datatypes are strings, return warning message
    if df['Sector'].isnull().any():
        vLog.warning("There are NoneType values in the 'Sector' column")
    return df


def check_for_negative_flowamounts(df):
    """
    Check for negative FlowAmounts in a dataframe 'FlowAmount' column
    :param df: df, requires 'FlowAmount' column
    :return: df, unchanged
    """
    # return a warning if there are negative flowamount values
    if (df['FlowAmount'].values < 0).any():
        vLog.warning('There are negative FlowAmounts')

    return df


def check_if_sectors_are_naics(df_load, crosswalk_list, column_headers):
    """
    Check if activity-like sectors are in fact sectors.
    Also works for the Sector column
    :param df_load: df with activity or sector columns
    :param crosswalk_list: list, sectors found in crosswalk
    :param column_headers: list, headers to check for sectors
    :return: list, values that are not sectors
    """

    # create a df of non-sectors to export
    non_sectors_df = []
    # create a df of just the non-sectors column
    non_sectors_list = []
    # loop through the df headers and determine if value
    # is not in crosswalk list
    for c in column_headers:
        # create df where sectors do not exist in master crosswalk
        non_sectors = df_load[~df_load[c].isin(crosswalk_list)]
        # drop rows where c is empty
        non_sectors = non_sectors[non_sectors[c] != '']
        # subset to just the sector column
        if len(non_sectors) != 0:
            sectors = non_sectors[[c]].rename(columns={c: 'NonSectors'})
            non_sectors_df.append(non_sectors)
            non_sectors_list.append(sectors)

    if len(non_sectors_df) != 0:
        # concat the df and the df of sectors
        ns_list = pd.concat(non_sectors_list, sort=False, ignore_index=True)
        # print the NonSectors
        non_sectors = ns_list['NonSectors'].drop_duplicates().tolist()
        vLog.debug('There are sectors that are not NAICS 2012 Codes')
        vLog.debug(non_sectors)
    else:
        vLog.debug('All sectors are NAICS 2012 Codes')

    return non_sectors


def melt_naics_crosswalk():
    """
    Create a melt version of the naics 07 to 17 crosswalk to map
    naics to naics 2012
    :return: df, naics crosswalk melted
    """
    # load the mastercroswalk and subset by sectorsourcename,
    # save values to list
    cw_load = load_crosswalk('sector_timeseries')

    # create melt table of possible 2007 and 2017 naics that can
    # be mapped to 2012
    cw_melt = cw_load.melt(
        id_vars='NAICS_2012_Code', var_name='NAICS_year', value_name='NAICS')
    # drop the naics year because not relevant for replacement purposes
    cw_replacement = cw_melt.dropna(how='any')
    cw_replacement = cw_replacement[
        ['NAICS_2012_Code', 'NAICS']].drop_duplicates()
    # drop rows where contents are equal
    cw_replacement = cw_replacement[
        cw_replacement['NAICS_2012_Code'] != cw_replacement['NAICS']]
    # drop rows where length > 6
    cw_replacement = cw_replacement[cw_replacement['NAICS_2012_Code'].apply(
        lambda x: len(x) < 7)].reset_index(drop=True)
    # order by naics 2012
    cw_replacement = cw_replacement.sort_values(
        ['NAICS', 'NAICS_2012_Code']).reset_index(drop=True)

    # create allocation ratios by determining number of
    # NAICS 2012 to other naics when not a 1:1 ratio
    cw_replacement_2 = cw_replacement.assign(
        naics_count=cw_replacement.groupby(
            ['NAICS'])['NAICS_2012_Code'].transform('count'))
    cw_replacement_2 = cw_replacement_2.assign(
        allocation_ratio=1/cw_replacement_2['naics_count'])

    return cw_replacement_2


def replace_naics_w_naics_from_another_year(df_load, sectorsourcename):
    """
    Replace any non sectors with sectors.
    :param df_load: df with sector columns or sector-like activities
    :param sectorsourcename: str, sector source name (ex. NAICS_2012_Code)
    :return: df, with non-sectors replaced with sectors
    """
    # from flowsa.flowbyfunctions import aggregator

    # drop NoneType
    df = replace_NoneType_with_empty_cells(df_load).reset_index(drop=True)

    # load the mastercroswalk and subset by sectorsourcename,
    # save values to list
    cw_load = load_crosswalk('sector_timeseries')
    cw = cw_load[sectorsourcename].drop_duplicates().tolist()

    # load melted crosswalk
    cw_melt = melt_naics_crosswalk()
    # drop the count column
    cw_melt = cw_melt.drop(columns='naics_count')

    # determine which headers are in the df
    if 'SectorConsumedBy' in df:
        column_headers = ['SectorProducedBy', 'SectorConsumedBy']
    else:
        column_headers = ['ActivityProducedBy', 'ActivityConsumedBy']

    # check if there are any sectors that are not in the naics 2012 crosswalk
    non_naics = check_if_sectors_are_naics(df, cw, column_headers)

    # loop through the df headers and determine if value is
    # not in crosswalk list
    if len(non_naics) != 0:
        vLog.debug('Checking if sectors represent a different '
                   'NAICS year, if so, replace with %s', sectorsourcename)
        for c in column_headers:
            # merge df with the melted sector crosswalk
            df = df.merge(cw_melt, left_on=c, right_on='NAICS', how='left')
            # if there is a value in the sectorsourcename column,
            # use that value to replace sector in column c if value in
            # column c is in the non_naics list
            df[c] = np.where(
                (df[c] == df['NAICS']) & (df[c].isin(non_naics)),
                df[sectorsourcename], df[c])
            # multiply the FlowAmount col by allocation_ratio
            df.loc[df[c] == df[sectorsourcename],
                   'FlowAmount'] = df['FlowAmount'] * df['allocation_ratio']
            # drop columns
            df = df.drop(
                columns=[sectorsourcename, 'NAICS', 'allocation_ratio'])
        vLog.debug('Replaced NAICS with %s', sectorsourcename)

        # check if there are any sectors that are not in
        # the naics 2012 crosswalk
        vLog.debug('Check again for non NAICS 2012 Codes')
        nonsectors = check_if_sectors_are_naics(df, cw, column_headers)
        if len(nonsectors) != 0:
            vLog.debug('Dropping non-NAICS from dataframe')
            for c in column_headers:
                # drop rows where column value is in the nonnaics list
                df = df[~df[c].isin(nonsectors)]
        # aggregate data
        possible_column_headers = \
            ('FlowAmount', 'Spread', 'Min', 'Max', 'DataReliability',
             'TemporalCorrelation', 'GeographicalCorrelation',
             'TechnologicalCorrelation', 'DataCollection', 'Description')
        # list of column headers to group aggregation by
        groupby_cols = [e for e in df.columns.values.tolist()
                        if e not in possible_column_headers]
        df = aggregator(df, groupby_cols)

    # drop rows where both SectorConsumedBy and SectorProducedBy NoneType
    if 'SectorConsumedBy' in df:
        df_drop = df[(df['SectorConsumedBy'].isnull()) &
                     (df['SectorProducedBy'].isnull())]
        if len(df_drop) != 0:
            activities_dropped = pd.unique(
                df_drop[['ActivityConsumedBy',
                         'ActivityProducedBy']].values.ravel('K'))
            activities_dropped = list(filter(
                lambda x: x is not None, activities_dropped))
            vLog.debug('Dropping rows where the Activity columns contain %s',
                       ', '.join(activities_dropped))
        df = df[~((df['SectorConsumedBy'].isnull()) &
                  (df['SectorProducedBy'].isnull()))].reset_index(drop=True)
    else:
        df = df[~((df['ActivityConsumedBy'].isnull()) &
                  (df['ActivityProducedBy'].isnull()))].reset_index(drop=True)

    df = replace_strings_with_NoneType(df)

    return df


def compare_FBS_results(fbs1, fbs2, ignore_metasources=False,
                        compare_to_remote=False):
    """
    Compare a parquet on Data Commons to a parquet stored locally
    :param fbs1: str, name of method 1
    :param fbs2: str, name of method 2
    :param ignore_metasources: bool, True to compare fbs without
    matching metasources
    :param compare_to_remote: bool, True to download fbs1 from remote and
    compare to fbs2 generated here
    :return: df, comparison of the two dfs
    """
    import flowsa

    # load first file
    df1 = flowsa.getFlowBySector(fbs1,
                                 download_FBS_if_missing=compare_to_remote
                                 ).rename(columns={'FlowAmount': 'FlowAmount_fbs1'})
    df1 = replace_strings_with_NoneType(df1)
    # load second file
    if compare_to_remote:
        # Generate the FBS locally and then immediately load
        flowsa.flowbysector.main(method=fbs2,
                                 download_FBAs_if_missing=True)
    df2 = flowsa.getFlowBySector(fbs2).rename(
        columns={'FlowAmount': 'FlowAmount_fbs2'})
    df2 = replace_strings_with_NoneType(df2)
    # compare df
    merge_cols = ['Flowable', 'Class', 'SectorProducedBy', 'SectorConsumedBy',
                  'SectorSourceName', 'Context', 'Location', 'LocationSystem',
                  'Unit', 'FlowType', 'Year', 'MetaSources']
    if ignore_metasources:
        merge_cols.remove('MetaSources')
    # check units
    compare_df_units(df1, df2)
    df_m = pd.merge(df1[merge_cols + ['FlowAmount_fbs1']],
                    df2[merge_cols + ['FlowAmount_fbs2']],
                    how='outer')
    df_m = df_m.assign(FlowAmount_diff=df_m['FlowAmount_fbs2']
                       .fillna(0) - df_m['FlowAmount_fbs1'].fillna(0))
    df_m = df_m.assign(
        Percent_Diff=(df_m['FlowAmount_diff']/df_m['FlowAmount_fbs1']) * 100)
    df_m = df_m[df_m['FlowAmount_diff'].apply(
        lambda x: round(abs(x), 2) != 0)].reset_index(drop=True)
    # if no differences, print, if differences, provide df subset
    if len(df_m) == 0:
        vLog.debug('No differences between dataframes')
    else:
        vLog.debug('Differences exist between dataframes')
        df_m = df_m.sort_values(['Location', 'SectorProducedBy',
                                 'SectorConsumedBy', 'Flowable',
                                 'Context', ]).reset_index(drop=True)

    return df_m


def compare_geographic_totals(
        df_subset, df_load, sourcename, attr, activity_set, activity_names):
    """
    Check for any data loss between the geoscale used and published
    national data
    :param df_subset: df, after subset by geography
    :param df_load: df, loaded data, including published national data
    :param sourcename: str, source name
    :param attr: dictionary, attributes
    :param activity_set: str, activity set
    :param activity_names: list of names in the activity set by which
           to subset national level data
    :return: df, comparing published national level data to df subset
    """

    # subset df_load to national level
    nat = df_load[df_load['Location'] == US_FIPS].reset_index(
        drop=True).rename(columns={'FlowAmount': 'FlowAmount_nat'})
    # if df len is not 0, continue with comparison
    if len(nat) != 0:
        # subset national level data by activity set names
        nat = nat[(nat[fba_activity_fields[0]].isin(activity_names)) |
                  (nat[fba_activity_fields[1]].isin(activity_names)
                   )].reset_index(drop=True)
        nat = replace_strings_with_NoneType(nat)
        # drop the geoscale in df_subset and sum
        sub = df_subset.assign(Location=US_FIPS)
        # depending on the datasource, might need to rename some
        # strings for national comparison
        sub = rename_column_values_for_comparison(sub, sourcename)
        sub2 = aggregator(sub, fba_default_grouping_fields).rename(
            columns={'FlowAmount': 'FlowAmount_sub'})

        # compare df
        merge_cols = ['Class', 'SourceName', 'FlowName', 'Unit',
                      'FlowType', 'ActivityProducedBy', 'ActivityConsumedBy',
                      'Compartment', 'Location', 'LocationSystem', 'Year']
        # comapare units
        compare_df_units(nat, sub2)
        df_m = pd.merge(nat[merge_cols + ['FlowAmount_nat']],
                        sub2[merge_cols + ['FlowAmount_sub']],
                        how='outer')
        df_m = df_m.assign(
            FlowAmount_diff=df_m['FlowAmount_nat'] - df_m['FlowAmount_sub'])
        df_m = df_m.assign(Percent_Diff=(abs(df_m['FlowAmount_diff'] /
                                             df_m['FlowAmount_nat']) * 100))
        df_m = df_m[df_m['FlowAmount_diff'] != 0].reset_index(drop=True)
        # subset the merged df to what to include in the validation df
        # include data where percent difference is > 1 or where value is nan
        df_m_sub = df_m[(df_m['Percent_Diff'] > 1) |
                        (df_m['Percent_Diff'].isna())].reset_index(drop=True)

        if len(df_m_sub) == 0:
            vLog.info('No data loss greater than 1%% between national '
                      'level data and %s subset',
                      attr['allocation_from_scale'])
        else:
            vLog.info('There are data differences between published national'
                      ' values and %s subset, saving to validation log',
                      attr['allocation_from_scale'])

            vLogDetailed.info(
                'Comparison of National FlowAmounts to aggregated data '
                'subset for %s: \n {}'.format(
                    df_m_sub.to_string()), activity_set)


def rename_column_values_for_comparison(df, sourcename):
    """
    To compare some datasets at different geographic scales,
    must rename FlowName and Compartments to those available at national level
    :param df: df with FlowName and Compartment columns
    :param sourcename: string, datasource name
    :return:
    """

    # at the national level, only have information for 'FlowName' = 'total'
    # and 'Compartment' = 'total'. At state/county level, have information
    # for fresh/saline and ground/surface water. Therefore, to compare
    # subset data to national level, rename to match national values.
    if sourcename == 'USGS_NWIS_WU':
        df['FlowName'] = np.where(
            df['ActivityConsumedBy'] != 'Livestock', 'total', df['FlowName'])
        df['Compartment'] = df['Compartment'].str.replace(
            'ground', 'total', regex=True)
        df['Compartment'] = df['Compartment'].str.replace(
            'surface', 'total', regex=True)

    return df


def compare_df_units(df1_load, df2_load):
    """
    Determine what units are in each df prior to merge
    :param df1_load:
    :param df2_load:
    :return:
    """
    df1 = df1_load['Unit'].drop_duplicates().tolist()
    df2 = df2_load['Unit'].drop_duplicates().tolist()

    # identify differnces between unit lists
    list_comp = list(set(df1) ^ set(df2))
    # if list is not empty, print warning that units are different
    if list_comp:
        log.info('Merging df with %s and df with %s units', df1, df2)


def calculate_industry_coefficients(fbs_load, year,region,
                                    io_level, impacts=False):
    """
    Generates sector coefficients (flow/$) for all sectors for all locations.

    :param fbs_load: flow by sector method
    :param year: year for industry output dataset
    :param region: str, 'state' or 'national'
    :param io_level: str, 'summary' or 'detail'
    :param impacts: bool, True to apply and aggregate on impacts
        False to compare flow/contexts
    """
    from flowsa.sectormapping import map_to_BEA_sectors,\
        get_BEA_industry_output

    fbs = collapse_fbs_sectors(fbs_load)

    fbs = map_to_BEA_sectors(fbs, region, io_level, year)

    inventory = not(impacts)
    if impacts:
        try:
            import lciafmt
            fbs_summary = (lciafmt.apply_lcia_method(fbs, 'TRACI2.1')
                           .rename(columns={'FlowAmount': 'InvAmount',
                                            'Impact': 'FlowAmount'}))
            groupby_cols = ['Location', 'Sector',
                            'Indicator', 'Indicator unit']
            sort_by_cols = ['Indicator', 'Sector', 'Location']
        except ImportError:
            log.warning('lciafmt not installed')
            inventory = True
        except AttributeError:
            log.warning('check lciafmt branch')
            inventory = True

    if inventory:
        fbs_summary = fbs.copy()
        groupby_cols = ['Location', 'Sector',
                        'Flowable', 'Context', 'Unit']
        sort_by_cols = ['Context', 'Flowable',
                        'Sector', 'Location']

    # Update location if needed prior to aggregation
    if region == 'national':
        fbs_summary["Location"] = US_FIPS

    fbs_summary = (fbs_summary.groupby(groupby_cols)
                   .agg({'FlowAmount': 'sum'}).
                   reset_index())

    bea = get_BEA_industry_output(region, io_level, year)

    # Add sector output and assign coefficients
    fbs_summary = fbs_summary.merge(bea.rename(
        columns={'BEA': 'Sector'}), how = 'left',
        on=['Sector','Location'])
    fbs_summary['Coefficient'] = (fbs_summary['FlowAmount'] /
                                      fbs_summary['Output'])
    fbs_summary = fbs_summary.sort_values(by=sort_by_cols)

    return fbs_summary


if __name__ == "__main__":
    df1 = calculate_industry_coefficients(
            flowsa.getFlowBySector('Water_national_2015_m1'), 2015,
            "national", "summary", False)
    df2 = calculate_industry_coefficients(
            flowsa.getFlowBySector('GRDREL_national_2017'), 2017,
            "national", "summary", True)
    df3 = calculate_industry_coefficients(
            flowsa.getFlowBySector('GRDREL_national_2017'), 2017,
            "national", "detail", True)
    df4 = calculate_industry_coefficients(
            flowsa.getFlowBySector('GRDREL_state_2017'), 2017,
            "national", "detail", True)
    try:
        df5 = calculate_industry_coefficients(
                flowsa.getFlowBySector('GRDREL_state_2017'), 2017,
                "state", "detail", True)
    except TypeError:
        df5 = None<|MERGE_RESOLUTION|>--- conflicted
+++ resolved
@@ -9,11 +9,8 @@
 import numpy as np
 import flowsa
 from flowsa.flowbyfunctions import aggregator, create_geoscale_list,\
-<<<<<<< HEAD
-    subset_df_by_geoscale, sector_aggregation, collapse_fbs_sectors
-=======
-    subset_df_by_geoscale, sector_aggregation, subset_df_by_sector_lengths
->>>>>>> 7af08c6d
+    subset_df_by_geoscale, sector_aggregation, collapse_fbs_sectors,\
+    subset_df_by_sector_lengths
 from flowsa.dataclean import replace_strings_with_NoneType, \
     replace_NoneType_with_empty_cells
 from flowsa.common import sector_level_key, \
