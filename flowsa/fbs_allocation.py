--- conflicted
+++ resolved
@@ -7,15 +7,9 @@
 
 import numpy as np
 import pandas as pd
-<<<<<<< HEAD
 from flowsa.common import activity_fields, US_FIPS, \
     fba_activity_fields, fbs_activity_fields, fba_mapped_wsec_default_grouping_fields, \
     fba_wsec_default_grouping_fields, check_activities_sector_like
-=======
-from flowsa.common import load_source_catalog, activity_fields, US_FIPS, \
-    fba_activity_fields, fbs_activity_fields, fba_mapped_wsec_default_grouping_fields, \
-    fba_wsec_default_grouping_fields
->>>>>>> f6b7143f
 from flowsa.settings import log
 from flowsa.validation import check_allocation_ratios, \
     check_if_location_systems_match
