"""
Functions to check data is loaded correctly
"""

import pandas as pd
from flowsa.flowbyfunctions import fba_activity_fields, aggregator,  fbs_fill_na_dict, \
    fbs_activity_fields, clean_df, create_geoscale_list, replace_strings_with_NoneType, \
    replace_NoneType_with_empty_cells
<<<<<<< HEAD
from flowsa.common import US_FIPS, sector_level_key, flow_by_sector_fields, load_sector_length_crosswalk, \
    load_sector_crosswalk, sector_source_name, log, fips_number_key, outputpath, activity_fields
=======
from flowsa.common import US_FIPS, sector_level_key, flow_by_sector_fields, load_sector_length_crosswalk_w_nonnaics, \
    load_sector_crosswalk, sector_source_name, log, outputpath
import os


>>>>>>> 806c261d


def check_flow_by_fields(flowby_df, flowbyfields):
    """
    Add in missing fields to have a complete and ordered
    :param flowby_df: Either flowbyactivity or flowbysector df
    :param flowbyfields: Either flow_by_activity_fields or flow_by_sector_fields
    :return:
    """
    for k, v in flowbyfields.items():
        try:
            log.debug("fba activity " + k + " data type is " + str(flowby_df[k].values.dtype))
            log.debug("standard " + k + " data type is " + str(v[0]['dtype']))
        except:
            log.debug("Failed to find field ", k, " in fba")


def check_if_activities_match_sectors(fba):
    """
    Checks if activities in flowbyactivity that appear to be like sectors are actually sectors
    :param fba: a flow by activity dataset
    :return: A list of activities not marching the default sector list or text indicating 100% match
    """
    # Get list of activities in a flowbyactivity file
    activities = []
    for f in fba_activity_fields:
        activities.extend(fba[f])
    #activities.remove("None")

    # Get list of module default sectors
    flowsa_sector_list = list(load_sector_crosswalk()[sector_source_name])
    activities_missing_sectors = set(activities) - set(flowsa_sector_list)

    if len(activities_missing_sectors) > 0:
        log.info(str(len(
            activities_missing_sectors)) + " activities not matching sectors in default " + sector_source_name + " list.")
        return activities_missing_sectors
    else:
        log.info("All activities match sectors in " + sector_source_name + " list.")
        return None


def check_if_data_exists_at_geoscale(df, geoscale, activitynames='All'):
    """
    Check if an activity or a sector exists at the specified geoscale
    :param df: flowbyactivity dataframe
    :param activitynames: Either an activity name (ex. 'Domestic') or a sector (ex. '1124')
    :param geoscale: national, state, or county
    :return:
    """

    # if any activity name is specified, check if activity data exists at the specified geoscale
    activity_list = []
    if activitynames != 'All':
        if isinstance(activitynames, str) == True:
            activity_list.append(activitynames)
        else:
            activity_list = activitynames
        # check for specified activity name
        df = df[(df[fba_activity_fields[0]].isin(activity_list)) |
                (df[fba_activity_fields[1]].isin(activity_list))].reset_index(drop=True)
    else:
        activity_list.append('activities')

    # filter by geoscale depends on Location System
    fips = create_geoscale_list(df, geoscale)

    df = df[df['Location'].isin(fips)]

    if len(df) == 0:
        log.info(
            "No flows found for " + ', '.join(activity_list) + " at the " + geoscale + " scale")
        exists = "No"
    else:
        log.info("Flows found for " + ', '.join(activity_list) + " at the " + geoscale + " scale")
        exists = "Yes"

    return exists


def check_if_data_exists_at_less_aggregated_geoscale(df, geoscale, activityname):
    """
    In the event data does not exist at specified geoscale, check if data exists at less aggregated level
    :param df: Either flowbyactivity or flowbysector dataframe
    :param data_to_check: Either an activity name (ex. 'Domestic') or a sector (ex. '1124')
    :param geoscale: national, state, or county
    :param flowbytype: 'fba' for flowbyactivity, 'fbs' for flowbysector
    :return:
    """

    if geoscale == 'national':
        df = df[(df[fba_activity_fields[0]] == activityname) | (
                df[fba_activity_fields[1]] == activityname)]
        fips = create_geoscale_list(df, 'state')
        df = df[df['Location'].isin(fips)]
        if len(df) == 0:
            log.info("No flows found for " + activityname + "  at the state scale")
            fips = create_geoscale_list(df, 'county')
            df = df[df['Location'].isin(fips)]
            if len(df) == 0:
                log.info("No flows found for " + activityname + "  at the county scale")
            else:
                log.info("Flowbyactivity data exists for " + activityname + " at the county level")
                new_geoscale_to_use = 'county'
                return new_geoscale_to_use
        else:
            log.info("Flowbyactivity data exists for " + activityname + " at the state level")
            new_geoscale_to_use = 'state'
            return new_geoscale_to_use
    if geoscale == 'state':
        df = df[(df[fba_activity_fields[0]] == activityname) | (
                df[fba_activity_fields[1]] == activityname)]
        fips = create_geoscale_list(df, 'county')
        df = df[df['Location'].isin(fips)]
        if len(df) == 0:
            log.info("No flows found for " + activityname + "  at the county scale")
        else:
            log.info("Flowbyactivity data exists for " + activityname + " at the county level")
            new_geoscale_to_use = 'county'
            return new_geoscale_to_use


def check_if_location_systems_match(df1, df2):
    """
    Check if two dataframes share the same location system
    :param df1: fba or fbs df
    :param df2: fba or fbs df
    :return:
    """

    if df1["LocationSystem"].all() == df2["LocationSystem"].all():
        log.info("LocationSystems match")
    else:
        log.warning("LocationSystems do not match, might lose county level data")


def check_if_data_exists_for_same_geoscales(fba_wsec_walloc, source,
                                            activity):  # fba_w_aggregated_sectors
    """
    Determine if data exists at the same scales for datasource and allocation source
    :param source_fba:
    :param allocation_fba:
    :return:
    """
    # todo: modify so only returns warning if no value for entire location, not just no value for one of the possible sectors

    from flowsa.mapping import get_activitytosector_mapping

    # create list of highest sector level for which there should be data
    mapping = get_activitytosector_mapping(source)
    # filter by activity of interest
    mapping = mapping.loc[mapping['Activity'].isin(activity)]
    # add sectors to list
    sectors_list = pd.unique(mapping['Sector']).tolist()

    # subset fba w sectors and with merged allocation table so only have rows with aggregated sector list
    df_subset = fba_wsec_walloc.loc[
        (fba_wsec_walloc[fbs_activity_fields[0]].isin(sectors_list)) |
        (fba_wsec_walloc[fbs_activity_fields[1]].isin(sectors_list))].reset_index(drop=True)
    # only interested in total flows
    # df_subset = df_subset.loc[df_subset['FlowName'] == 'total'].reset_index(drop=True)
    # df_subset = df_subset.loc[df_subset['Compartment'] == 'total'].reset_index(drop=True)

    # create subset of fba where the allocation data is missing
    missing_alloc = df_subset.loc[df_subset['FlowAmountRatio'].isna()].reset_index(drop=True)
    # drop any rows where source flow value = 0
    missing_alloc = missing_alloc.loc[missing_alloc['FlowAmount'] != 0].reset_index(drop=True)
    # create list of locations with missing alllocation data
    states_missing_data = pd.unique(missing_alloc['Location']).tolist()

    if len(missing_alloc) == 0:
        log.info("All aggregated sector flows have allocation flow ratio data")
    else:
        log.warning("Missing allocation flow ratio data for " + ', '.join(states_missing_data))

    return None


def check_if_losing_sector_data(df, target_sector_level):
    """
    Determine rows of data that will be lost if subset data at target sector level
    In some instances, not all
    :param fbs:
    :return:
    """

    # exclude nonsectors
    df = replace_NoneType_with_empty_cells(df)

    rows_lost = pd.DataFrame()
    for i in range(2, sector_level_key[target_sector_level]):
        # create df of i length
        df_x1 = df.loc[(df[fbs_activity_fields[0]].apply(lambda x: len(x) == i)) &
                       (df[fbs_activity_fields[1]] == '')]
        df_x2 = df.loc[(df[fbs_activity_fields[0]] == '') &
                       (df[fbs_activity_fields[1]].apply(lambda x: len(x) == i))]
        df_x3 = df.loc[(df[fbs_activity_fields[0]].apply(lambda x: len(x) == i)) &
                       (df[fbs_activity_fields[1]].apply(lambda x: len(x) == i))]
        df_x = pd.concat([df_x1, df_x2, df_x3], ignore_index=True, sort=False)

        # create df of i + 1 length
        df_y1 = df.loc[df[fbs_activity_fields[0]].apply(lambda x: len(x) == i + 1) |
                       df[fbs_activity_fields[1]].apply(lambda x: len(x) == i + 1)]
        df_y2 = df.loc[df[fbs_activity_fields[0]].apply(lambda x: len(x) == i + 1) &
                       df[fbs_activity_fields[1]].apply(lambda x: len(x) == i + 1)]
        df_y = pd.concat([df_y1, df_y2], ignore_index=True, sort=False)

        # create temp sector columns in df y, that are i digits in length
        df_y.loc[:, 'spb_tmp'] = df_y[fbs_activity_fields[0]].apply(lambda x: x[0:i])
        df_y.loc[:, 'scb_tmp'] = df_y[fbs_activity_fields[1]].apply(lambda x: x[0:i])
        # don't modify household sector lengths
        df_y = df_y.replace({'F0': 'F010',
                             'F01': 'F010'})

        # merge the two dfs
        df_m = pd.merge(df_x,
                        df_y[['Class', 'Context', 'FlowType', 'Flowable', 'Location', 'LocationSystem', 'Unit',
                              'Year', 'spb_tmp', 'scb_tmp']],
                        how='left',
                        left_on=['Class', 'Context', 'FlowType', 'Flowable', 'Location', 'LocationSystem', 'Unit',
                                 'Year', 'SectorProducedBy', 'SectorConsumedBy'],
                        right_on=['Class', 'Context', 'FlowType', 'Flowable', 'Location', 'LocationSystem', 'Unit',
                                  'Year', 'spb_tmp', 'scb_tmp'])

        # extract the rows that are not disaggregated to more specific naics
        rl = df_m[(df_m['scb_tmp'].isnull()) & (df_m['spb_tmp'].isnull())]
        # clean df
        rl = clean_df(rl, flow_by_sector_fields, fbs_fill_na_dict)
        rl_list = rl[['SectorProducedBy', 'SectorConsumedBy']].drop_duplicates().values.tolist()

        # match sectors with target sector length sectors

        # import cw and subset to current sector length and target sector length
        cw_load = load_sector_length_crosswalk()
        nlength = list(sector_level_key.keys())[list(sector_level_key.values()).index(i)]
        cw = cw_load[[nlength, target_sector_level]].drop_duplicates()
        # add column with counts
        cw['sector_count'] = cw.groupby(nlength)[nlength].transform('count')

        # merge df & conditionally replace sector produced/consumed columns
        rl_m = pd.merge(rl, cw, how='left', left_on=[fbs_activity_fields[0]], right_on=[nlength])
        rl_m.loc[rl_m[fbs_activity_fields[0]] != '', fbs_activity_fields[0]] = rl_m[target_sector_level]
        rl_m = rl_m.drop(columns=[nlength, target_sector_level])

        rl_m2 = pd.merge(rl_m, cw, how='left', left_on=[fbs_activity_fields[1]], right_on=[nlength])
        rl_m2.loc[rl_m2[fbs_activity_fields[1]] != '', fbs_activity_fields[1]] = rl_m2[target_sector_level]
        rl_m2 = rl_m2.drop(columns=[nlength, target_sector_level])

        # create one sector count column
        rl_m2['sector_count_x'] = rl_m2['sector_count_x'].fillna(rl_m2['sector_count_y'])
        rl_m3 = rl_m2.rename(columns={'sector_count_x': 'sector_count'})
        rl_m3 = rl_m3.drop(columns=['sector_count_y'])

        # calculate new flow amounts, based on sector count, allocating equally to the new sector length codes
        rl_m3['FlowAmount'] = rl_m3['FlowAmount'] / rl_m3['sector_count']
        rl_m3 = rl_m3.drop(columns=['sector_count'])

        # append to df
        if len(rl) != 0:
            log.warning('Data found at ' + str(i) + ' digit NAICS not represented in current '
                                                    'data subset: {}'.format(' '.join(map(str, rl_list))))
            rows_lost = rows_lost.append(rl_m3, ignore_index=True, sort=True)

    if len(rows_lost) == 0:
        log.info('Data exists at ' + target_sector_level)
    else:
        log.info('Allocating FlowAmounts equally to each ' + target_sector_level +
                 ' associated with the sectors previously dropped')

    # add rows of missing data to the fbs sector subset
    df_w_lost_data = pd.concat([df, rows_lost], ignore_index=True, sort=True)
    df_w_lost_data = replace_strings_with_NoneType(df_w_lost_data)

    return df_w_lost_data


def check_allocation_ratios(flow_alloc_df_load, activity_set, source_name, method_name):
    """
    Check for issues with the flow allocation ratios
    :param df:
    :return:
    """

    # create column of sector lengths
    flow_alloc_df = flow_alloc_df_load.assign(slength=flow_alloc_df_load['Sector'].apply(lambda x: len(x)))
    # flow_alloc_df.loc[:, 'slength'] = flow_alloc_df['Sector'].apply(lambda x: len(x))
    # subset df
    flow_alloc_df2 = flow_alloc_df[['FBA_Activity', 'Location', 'slength', 'FlowAmountRatio']]
    # sum the flow amount ratios by location and sector length
    flow_alloc_df3 = flow_alloc_df2.groupby(['FBA_Activity', 'Location', 'slength'],
                                            as_index=False)[["FlowAmountRatio"]].agg("sum")
    # not interested in sector length > 6
    flow_alloc_df4 = flow_alloc_df3[flow_alloc_df3['slength'] <= 6]

    ua_count1 = len(flow_alloc_df4[flow_alloc_df4['FlowAmountRatio'] < 1])
    log.info('There are ' + str(ua_count1) +
             ' instances at a sector length of 6 or less where the allocation ratio for a location and sector length is < 1')
    ua_count2 = len(flow_alloc_df4[flow_alloc_df4['FlowAmountRatio'] < 0.99])
    log.info('There are ' + str(ua_count2) +
             ' instances at a sector length of 6 or less where the allocation ratio for a location and sector length is < 0.99')
    ua_count3 = len(flow_alloc_df4[flow_alloc_df4['FlowAmountRatio'] > 1])
    log.info('There are ' + str(ua_count3) +
             ' instances at a sector length of 6 or less where the allocation ratio for a location and sector length is > 1')
    ua_count4 = len(flow_alloc_df4[flow_alloc_df4['FlowAmountRatio'] > 1.01])
    log.info('There are ' + str(ua_count4) +
             ' instances at a sector length of 6 or less where the allocation ratio for a location and sector length is > 1.01')

    # save csv to output folder
    log.info('Save the summary table of flow allocation ratios for each sector length for ' +
             activity_set + ' in output folder')
    # create directory if missing
    os.makedirs(outputpath + '/FlowBySectorMethodAnalysis', exist_ok=True)
    # output data for all sector lengths
    flow_alloc_df3.to_csv(outputpath + "/FlowBySectorMethodAnalysis/" + method_name + '_' + source_name +
                          "_allocation_ratios_" + activity_set + ".csv", index=False)

    return None


# def identify_where_sector_data_loss_occurs(flow_alloc_df_load, activity_set, source_name, method_name):
#     """
#     Find the cause of data loss, in a df with a single sector column and an FBA_Activity column
#     :param flow_alloc_df_load:
#     :param activity_set:
#     :param source_name:
#     :param method_name:
#     :return:
#     """
#
#     flow_alloc_df = flow_alloc_df_load[['FBA_Activity', 'Sector', 'Location', 'FlowAmount']]
#     # find the minimum/maximum sector length
#     min_length = min(flow_alloc_df['Sector'].apply(lambda x: len(str(x))).unique())
#     max_length = max(flow_alloc_df['Sector'].apply(lambda x: len(str(x))).unique())
#     #loop through the df comparing flowamount ratio differences between specific sectors
#     sector_ratios = []
#     for i in range(min_length, max_length):
#         # subset df to sectors with length = i and length = i + 1
#         df_sub1 = flow_alloc_df.loc[flow_alloc_df['Sector'].apply(lambda x: len(x) == i)].rename(columns={'FlowAmount': 'FlowAmount_NAICS_' + str(i)})
#         # df_sub = flow_alloc_df2.loc[flow_alloc_df2['Sector'].apply(lambda x: len(x) == i)]
#         df_sub2 = flow_alloc_df.loc[flow_alloc_df['Sector'].apply(lambda x: len(x) == i+1)] #.rename(columns={'FlowAmount': 'FlowAmount_NAICS_' + str(i+1)})
#         # aggregate df_sub2 based on sector length of i
#         df_sub2 = df_sub2.assign(Sector=df_sub2['Sector'].apply(lambda x: x[0:i]))
#         df_sub2 = df_sub2.groupby(['FBA_Activity', 'Location', 'Sector']).agg({'FlowAmount': ['sum']}).reset_index()
#         df_sub2.columns = ['FBA_Activity', 'Location', 'Sector', 'FlowAmount_NAICS_' + str(i+1)]
#         # merge df
#         df_m = df_sub1.merge(df_sub2, how='left')
#         df_m = df_m.assign(Data_Diff = df_m['FlowAmount_NAICS_3']/df_m['FlowAmount_NAICS_4'])
#
#
#         # create column for sector grouping
#         df_subset = df_subset.assign(Sector_group=df_subset[sectorcolumn].apply(lambda x: x[0:i - 1]))
#         # subset df to create denominator
#         df_denom = df_subset[['FlowAmount', 'Location', 'Sector_group']]
#         df_denom = df_denom.groupby(['Location', 'Sector_group'], as_index=False)[["FlowAmount"]].agg("sum")
#         df_denom = df_denom.rename(columns={"FlowAmount": "Denominator"})
#         # merge the denominator column with fba_w_sector df
#         ratio_df = df_subset.merge(df_denom, how='left')
#         # calculate ratio
#         ratio_df.loc[:, 'FlowAmountRatio'] = ratio_df['FlowAmount'] / ratio_df['Denominator']
#         ratio_df = ratio_df.drop(columns=['Denominator', 'Sector_group']).reset_index()
#         sector_ratios.append(ratio_df)
#     # concat list of dataframes (info on each page)
#     df_w_ratios = pd.concat(sector_ratios, sort=True).reset_index(drop=True)
#
#     return None


def check_for_differences_between_fba_load_and_fbs_output(fba_load, fbs_load, activity_set, source_name, method_name):
    """
    Function to compare the loaded flowbyactivity with the final flowbysector output, checking for data loss
    :param df:
    :return:
    """

    from flowsa.flowbyfunctions import replace_strings_with_NoneType, replace_NoneType_with_empty_cells

    # subset fba df
    fba = fba_load[['Class', 'MetaSources', 'Flowable', 'Unit', 'FlowType', 'ActivityProducedBy',
                    'ActivityConsumedBy', 'Context', 'Location', 'LocationSystem', 'Year',
                    'FlowAmount']].drop_duplicates().reset_index(drop=True)
    fba.loc[:, 'Location'] = US_FIPS
    group_cols = ['ActivityProducedBy', 'ActivityConsumedBy', 'Flowable', 'Unit', 'FlowType', 'Context',
                  'Location', 'LocationSystem', 'Year']
    fba_agg = aggregator(fba, group_cols)
    fba_agg.rename(columns={'FlowAmount': 'FBA_amount'}, inplace=True)

    # subset fbs df
    fbs = fbs_load[['Class', 'SectorSourceName', 'Flowable', 'Unit', 'FlowType', 'SectorProducedBy', 'SectorConsumedBy',
                    'ActivityProducedBy', 'ActivityConsumedBy', 'Context', 'Location', 'LocationSystem', 'Year',
                    'FlowAmount']].drop_duplicates().reset_index(drop=True)

    fbs = replace_NoneType_with_empty_cells(fbs)

    fbs['ProducedLength'] = fbs['SectorProducedBy'].apply(lambda x: len(x))
    fbs['ConsumedLength'] = fbs['SectorConsumedBy'].apply(lambda x: len(x))
    fbs['SectorLength'] = fbs[['ProducedLength', 'ConsumedLength']].max(axis=1)
    fbs.loc[:, 'Location'] = US_FIPS
    group_cols = ['ActivityProducedBy', 'ActivityConsumedBy', 'Flowable', 'Unit', 'FlowType', 'Context',
                  'Location', 'LocationSystem', 'Year', 'SectorLength']
    fbs_agg = aggregator(fbs, group_cols)
    fbs_agg.rename(columns={'FlowAmount': 'FBS_amount'}, inplace=True)

    # merge compare 1 and compare 2
    df_merge = fba_agg.merge(fbs_agg,
                               left_on=['ActivityProducedBy', 'ActivityConsumedBy', 'Flowable', 'Unit',
                                        'FlowType', 'Context', 'Location','LocationSystem', 'Year'],
                               right_on=['ActivityProducedBy', 'ActivityConsumedBy', 'Flowable', 'Unit',
                                         'FlowType', 'Context', 'Location', 'LocationSystem', 'Year'],
                               how='left')
    df_merge['Ratio'] = df_merge['FBS_amount'] / df_merge['FBA_amount']

    # reorder
    df_merge = df_merge[['ActivityProducedBy', 'ActivityConsumedBy', 'Flowable', 'Unit', 'FlowType', 'Context',
                             'Location', 'LocationSystem', 'Year', 'SectorLength', 'FBA_amount', 'FBS_amount', 'Ratio']]

    # only report difference at sector length <= 6
    comparison = df_merge[df_merge['SectorLength'] <= 6]

    # todo: address the duplicated rows/data that occur for non-naics household sector length

    ua_count1 = len(comparison[comparison['Ratio'] < 0.95])
    log.info('There are ' + str(ua_count1) +
             ' combinations of flowable/context/sector length where the flowbyactivity to flowbysector ratio is < 0.95')
    ua_count2 = len(comparison[comparison['Ratio'] < 0.99])
    log.info('There are ' + str(ua_count2) +
             ' combinations of flowable/context/sector length where the flowbyactivity to flowbysector ratio is < 0.99')
    oa_count1 = len(comparison[comparison['Ratio'] > 1])
    log.info('There are ' + str(oa_count1) +
             ' combinations of flowable/context/sector length where the flowbyactivity to flowbysector ratio is > 1.0')
    oa_count2 = len(comparison[comparison['Ratio'] > 1.01])
    log.info('There are ' + str(oa_count2) +
             ' combinations of flowable/context/sector length where the flowbyactivity to flowbysector ratio is > 1.01')

    # save csv to output folder
    log.info('Save the comparison of FlowByActivity load to FlowBySector ratios for ' +
              activity_set + ' in output folder')
    # create directory if missing
    os.makedirs(outputpath + '/FlowBySectorMethodAnalysis', exist_ok=True)
    # output data at all sector lengths
<<<<<<< HEAD
    df_merge.to_csv(outputpath + "FlowBySectorMethodAnalysis/" + method_name + '_' + source_name +
                                "_FBA_load_to_FBS_comparison_" + activity_set + ".csv", index=False)
=======
    df_merge.to_csv(outputpath + "/FlowBySectorMethodAnalysis/" + method_name + '_' + source_name +
                                "_FBA_load_to_FBS_comparision_" + activity_set + ".csv", index=False)
>>>>>>> 806c261d

    return None


def compare_fba_load_and_fbs_output_totals(fba_load, fbs_load, activity_set, source_name, method_name, attr, method, mapping_files):
    """
    Function to compare the loaded flowbyactivity total with the final flowbysector output total
    :param df:
    :return:
    """

    from flowsa.flowbyfunctions import subset_df_by_geoscale, sector_aggregation
    from flowsa.common import load_source_catalog
    from flowsa.mapping import map_elementary_flows


    log.info('Comparing loaded FlowByActivity FlowAmount total to subset FlowBySector FlowAmount total')

    # load source catalog
    cat = load_source_catalog()
    src_info = cat[source_name]

    # extract relevant geoscale data or aggregate existing data
    fba = subset_df_by_geoscale(fba_load, attr['allocation_from_scale'], method['target_geoscale'])
    # map loaded fba
    fba = map_elementary_flows(fba, mapping_files, keep_unmapped_rows=True)
    if src_info['sector-like_activities']:
        # if activities are sector-like, run sector aggregation and then subset df to only keep NAICS2
        fba = fba[['Class', 'FlowAmount', 'Unit', 'Context', 'ActivityProducedBy', 'ActivityConsumedBy', 'Location', 'LocationSystem']]
        # rename the activity cols to sector cols for purposes of aggregation
        fba = fba.rename(columns={'ActivityProducedBy': 'SectorProducedBy',
                                    'ActivityConsumedBy': 'SectorConsumedBy'})
        group_cols_agg = ['Class', 'Context', 'Unit', 'Location', 'LocationSystem', 'SectorProducedBy', 'SectorConsumedBy']
        fba = sector_aggregation(fba, group_cols_agg)
        # subset fba to only include NAICS2
        fba = replace_NoneType_with_empty_cells(fba)
        fba = fba[fba['SectorConsumedBy'].apply(lambda x: len(x) == 2) |
                  fba['SectorProducedBy'].apply(lambda x: len(x) == 2)]
    # subset/agg dfs
    col_subset = ['Class', 'FlowAmount', 'Unit', 'Context', 'Location', 'LocationSystem']
    group_cols = ['Class', 'Unit', 'Context', 'Location', 'LocationSystem']
    # fba
    fba = fba[col_subset]
    fba_agg = aggregator(fba, group_cols).reset_index(drop=True)
    fba_agg.rename(columns={'FlowAmount': 'FBA_amount',
                            'Unit': 'FBA_unit'}, inplace=True)

    # fbs
    fbs = fbs_load[col_subset]
    fbs_agg = aggregator(fbs, group_cols)
    fbs_agg.rename(columns={'FlowAmount': 'FBS_amount',
                            'Unit': 'FBS_unit'}, inplace=True)

    try:
        # merge FBA and FBS totals
        df_merge = fba_agg.merge(fbs_agg, how='left')
        df_merge['FlowAmount_difference'] = df_merge['FBA_amount'] - df_merge['FBS_amount']
        df_merge['Percent_difference'] = (df_merge['FlowAmount_difference']/df_merge['FBA_amount']) * 100

        # reorder
        df_merge = df_merge[['Class', 'Context', 'Location', 'LocationSystem', 'FBA_amount', 'FBA_unit',
                             'FBS_amount', 'FBS_unit', 'FlowAmount_difference', 'Percent_difference']]
        df_merge = replace_NoneType_with_empty_cells(df_merge)

        # list of contexts
        context_list = df_merge['Context'].to_list()

        # loop through the contexts and print results of comparison
        for i in context_list:
            df_merge_subset = df_merge[df_merge['Context'] == i].reset_index(drop=True)
            diff_per = df_merge_subset['Percent_difference'][0]
            # make reporting more manageable
            if abs(diff_per) > 0.001:
                diff_per = round(diff_per, 2)
            else:
                diff_per = round(diff_per, 6)

            diff_units = df_merge_subset['FBS_unit'][0]
            if diff_per > 0:
                log.info('The total FlowBySector FlowAmount for ' + source_name + ' ' + activity_set +
                         ' ' + i + ' is ' + str(abs(diff_per)) + '% less than the total FlowByActivity FlowAmount')
            else:
                log.info('The total FlowBySector FlowAmount for ' + source_name + ' ' + activity_set +
                         ' ' + i + ' is ' + str(abs(diff_per)) + '% more than the total FlowByActivity FlowAmount')

        # save csv to output folder
        log.info('Save the comparison of FlowByActivity load to FlowBySector total FlowAmounts for ' +
                  activity_set + ' in output folder')
        # output data at all sector lengths
        df_merge.to_csv(outputpath + "FlowBySectorMethodAnalysis/" + method_name + '_' + source_name +
                        "_FBA_total_to_FBS_total_FlowAmount_comparison_" + activity_set + ".csv", index=False)

    except:
        log.info('Error occured when comparing total FlowAmounts for FlowByActivity and FlowBySector')

    return None


def check_summation_at_sector_lengths(df):

    # columns to keep
    df_cols = [e for e in df.columns if e not in ('MeasureofSpread', 'Spread', 'DistributionType', 'Min', 'Max',
                                                  'DataReliability', 'DataCollection', 'FlowType', 'Compartment',
                                                  'Description', 'Activity')]
    # subset df
    df2 = df[df_cols]

    # rename columns and clean up df
    df2 = df2[~df2['Sector'].isnull()]

    df2 = df2.assign(slength=df2['Sector'].apply(lambda x: len(x)))

    # sum flowamounts by sector length
    denom_df = df2.copy()
    denom_df.loc[:, 'Denominator'] = denom_df.groupby(['Location', 'slength'])['FlowAmount'].transform('sum')

    summed_df = denom_df.drop(columns=['Sector', 'FlowAmount']).drop_duplicates().reset_index(drop=True)

    # max value
    maxv = max(summed_df['Denominator'].apply(lambda x: x))

    # percent of total accounted for
    summed_df = summed_df.assign(percentOfTot=summed_df['Denominator']/maxv)

    summed_df = summed_df.sort_values(['slength']).reset_index(drop=True)

    return summed_df


def check_for_nonetypes_in_sector_col(df):
    """
    Check for NoneType in columns where datatype = string
    :param df: df with columns where datatype = object
    :return: warning message if there are NoneTypes
    """
    # if datatypes are strings, return warning message
    if df['Sector'].isnull().any():
        log.warning("There are NoneType values in the 'Sector' column")
    return df


def check_for_negative_flowamounts(df):

    if (df['FlowAmount'].values < 0).any():
        log.warning('There are negative FlowAmounts')

    return df


def check_if_sectors_are_naics(df_load, crosswalk_list, column_headers):
    """
    Check if activity-like sectors are in fact sectors. Also works for the Sector column
    :return:
    """

    # create a df of non-sectors to export
    non_sectors_df = []
    # create a df of just the non-sectors column
    non_sectors_list = []
    # loop through the df headers and determine if value is not in crosswalk list
    for c in column_headers:
        # create df where sectors do not exist in master crosswalk
        non_sectors = df_load[~df_load[c].isin(crosswalk_list)]
        # drop rows where c is empty
        non_sectors = non_sectors[non_sectors[c] != '']
        # subset to just the sector column
        if len(non_sectors) != 0:
            sectors = non_sectors[[c]].rename(columns={c: 'NonSectors'})
            non_sectors_df.append(non_sectors)
            non_sectors_list.append(sectors)

    if len(non_sectors_df) != 0:
        # concat the df and the df of sectors
        non_sectors_df = pd.concat(non_sectors_df, sort=False, ignore_index=True)
        ns_list = pd.concat(non_sectors_list, sort=False, ignore_index=True)
        # print the NonSectors
        non_sectors = ns_list['NonSectors'].drop_duplicates().tolist()
        log.info('There are sectors that are not NAICS 2012 Codes')
        print(non_sectors)
    else:
        log.info('All sectors are NAICS 2012 Codes')

    return non_sectors


def melt_naics_crosswalk():
    """
    Create a melt version of the naics 07 to 17 crosswalk to map naics to naics 2012
    :return:
    """

    # load the mastercroswalk and subset by sectorsourcename, save values to list
    cw_load = load_sector_crosswalk()

    # create melt table of possible 2007 and 2017 naics that can be mapped to 2012
    cw_melt = cw_load.melt(id_vars='NAICS_2012_Code', var_name='NAICS_year', value_name='NAICS')
    # drop the naics year because not relevant for replacement purposes
    cw_replacement = cw_melt.dropna(how='any')
    cw_replacement = cw_replacement[['NAICS_2012_Code', 'NAICS']].drop_duplicates()
    # drop rows where contents are equal
    cw_replacement = cw_replacement[cw_replacement['NAICS_2012_Code'] != cw_replacement['NAICS']]
    # drop rows where length > 6
    cw_replacement = cw_replacement[cw_replacement['NAICS_2012_Code'].apply(lambda x: len(x) < 7)].reset_index(drop=True)
    # order by naics 2012
    cw_replacement = cw_replacement.sort_values(['NAICS', 'NAICS_2012_Code']).reset_index(drop=True)

    # create allocation ratios by determining number of NAICS 2012 to other naics when not a 1:1 ratio
    cw_replacement_2 = cw_replacement.assign(naics_count=cw_replacement.groupby(['NAICS'])['NAICS_2012_Code'].transform('count'))
    cw_replacement_2 = cw_replacement_2.assign(allocation_ratio=1/cw_replacement_2['naics_count'])

    return cw_replacement_2


def replace_naics_w_naics_from_another_year(df_load, sectorsourcename):
    """
    Check if activity-like sectors are in fact sectors. Also works for the Sector column
    :return:
    """
    from flowsa.flowbyfunctions import aggregator

    # drop NoneType
    df = replace_NoneType_with_empty_cells(df_load)

    # load the mastercroswalk and subset by sectorsourcename, save values to list
    cw_load = load_sector_crosswalk()
    cw = cw_load[sectorsourcename].drop_duplicates().tolist()

    # load melted crosswalk
    cw_melt = melt_naics_crosswalk()
    # drop the count column
    cw_melt = cw_melt.drop(columns='naics_count')

    # determine which headers are in the df
    possible_column_headers = ['Sector', 'SectorProducedBy', 'SectorConsumedBy']
    # # list of column headers that do exist in the df being aggregated
    column_headers = [e for e in possible_column_headers if e in df.columns.values.tolist()]

    # check if there are any sectors that are not in the naics 2012 crosswalk
    non_naics = check_if_sectors_are_naics(df, cw, column_headers)

    # loop through the df headers and determine if value is not in crosswalk list
    if len(non_naics) != 0:
        log.info('Checking if sectors represent a different NAICS year, if so, replace with ' + sectorsourcename)
        for c in column_headers:
            # merge df with the melted sector crosswalk
            df = df.merge(cw_melt, left_on=c, right_on='NAICS', how='left')
            # if there is a value in the sectorsourcename column, use that value to replace sector in column c
            df.loc[df[c] == df['NAICS'], c] = df[sectorsourcename]
            # multiply the FlowAmount col by allocation_ratio
            df.loc[df[c] == df[sectorsourcename], 'FlowAmount'] = df['FlowAmount'] * df['allocation_ratio']
            # drop columns
            df = df.drop(columns=[sectorsourcename, 'NAICS', 'allocation_ratio'])
        log.info('Replaced NAICS with ' + sectorsourcename)

        # check if there are any sectors that are not in the naics 2012 crosswalk
        log.info('Check again for non NAICS 2012 Codes')
        nonsectors= check_if_sectors_are_naics(df, cw, column_headers)
        if len(nonsectors) != 0:
            log.info('Dropping non-NAICS from dataframe')
            for c in column_headers:
                # drop rows where column value is in the nonnaics list
                df = df[~df[c].isin(nonsectors)]
        # aggregate data
        possible_column_headers = ('FlowAmount', 'Spread', 'Min', 'Max', 'DataReliability', 'TemporalCorrelation',
                                   'GeographicalCorrelation', 'TechnologicalCorrelation',
                                   'DataCollection')
        # list of column headers to group aggregation by
        groupby_cols = [e for e in df.columns.values.tolist() if e not in possible_column_headers]
        # groupby_cols = list(df.select_dtypes(include=['object']).columns)
        df = aggregator(df, groupby_cols)

    df = replace_strings_with_NoneType(df)

    return df


def compare_remote_to_local_FBS_parquet(DataCommonsParquetName, LocalParquetName):
    """
    Compare a parquet on Data Commons to a parquet stored locally
    :param DataCommonsParquetName:
    :param LocalParquetName:
    :param FileFormat: Either 'FlowByActivity' or 'FlowBySector'
    :return:
    """
    import flowsa
    from flowsa.flowbyfunctions import dataframe_difference

    # load remote file
    df_remote = flowsa.getFlowBySector(DataCommonsParquetName, file_location='remote')
    # load local file
    df_local = flowsa.getFlowBySector((LocalParquetName))
    # compare df
    df_diff = dataframe_difference(df_remote, df_local)
    # if no differences, print, if differences, provide df subset
    if len(df_diff) == 0:
        log.info('No differences between dataframes')
    else:
        log.info('Differences exist between dataframes')
        df_diff = df_diff.sort_values(['Location', 'SectorProducedBy', 'SectorConsumedBy', 'Flowable',
                                       'Context', ]).reset_index(drop=True)

    return df_diff<|MERGE_RESOLUTION|>--- conflicted
+++ resolved
@@ -6,16 +6,9 @@
 from flowsa.flowbyfunctions import fba_activity_fields, aggregator,  fbs_fill_na_dict, \
     fbs_activity_fields, clean_df, create_geoscale_list, replace_strings_with_NoneType, \
     replace_NoneType_with_empty_cells
-<<<<<<< HEAD
 from flowsa.common import US_FIPS, sector_level_key, flow_by_sector_fields, load_sector_length_crosswalk, \
     load_sector_crosswalk, sector_source_name, log, fips_number_key, outputpath, activity_fields
-=======
-from flowsa.common import US_FIPS, sector_level_key, flow_by_sector_fields, load_sector_length_crosswalk_w_nonnaics, \
-    load_sector_crosswalk, sector_source_name, log, outputpath
 import os
-
-
->>>>>>> 806c261d
 
 
 def check_flow_by_fields(flowby_df, flowbyfields):
@@ -455,13 +448,8 @@
     # create directory if missing
     os.makedirs(outputpath + '/FlowBySectorMethodAnalysis', exist_ok=True)
     # output data at all sector lengths
-<<<<<<< HEAD
-    df_merge.to_csv(outputpath + "FlowBySectorMethodAnalysis/" + method_name + '_' + source_name +
-                                "_FBA_load_to_FBS_comparison_" + activity_set + ".csv", index=False)
-=======
     df_merge.to_csv(outputpath + "/FlowBySectorMethodAnalysis/" + method_name + '_' + source_name +
                                 "_FBA_load_to_FBS_comparision_" + activity_set + ".csv", index=False)
->>>>>>> 806c261d
 
     return None
 
