# datapull.py (flowsa)
# !/usr/bin/env python3
# coding=utf-8
"""
Methods for pulling data from http sources
"""
import yaml
import requests
import json
<<<<<<< HEAD
from flowsa.common import outputpath, sourceconfigpath, log, local_storage_path
=======
from flowsa.common import outputpath, sourceconfigpath, log, local_storage_path,\
       flow_by_activity_fields

url_final_list = []
>>>>>>> a66a4cc3


def store_flowbyactivity(result, source, year=None):
    """Prints the data frame into a parquet file."""
    if year is not None:
        f = outputpath + source + "_" + str(year) + '.parquet'
    else:
        f = outputpath + source + '.parquet'
    try:
        result.to_parquet(f,engine="pyarrow")
    except:
        log.error('Failed to save '+source + "_" + str(year) +' file.')

def make_http_request(url):
    r = []
    try:
        r = requests.get(url)
    except requests.exceptions.ConnectionError:
        log.error("URL Connection Error for " + url)
    try:
        r.raise_for_status()
    except requests.exceptions.HTTPError:
        log.error('Error in URL request!')
    return r

def load_sourceconfig(source):
    sfile = sourceconfigpath+source+'.yaml'
    with open(sfile, 'r') as f:
        config = yaml.safe_load(f)
    return config

def load_api_key(api_source):
    """
    Loads a txt file from the appdirs user directory with a set name
    in the form of the host name and '_API_KEY.txt' like 'BEA_API_KEY.txt'
    containing the users personal API key. The user must register with this
    API and get the key and save it to a .txt file in the user directory specified
    by local_storage_path (see common.py for definition)
    :param api_source: str, name of source, like 'BEA' or 'Census'
    :return: the users API key as a string
    """
    keyfile = local_storage_path+'/'+ api_source + '_API_KEY.txt'
    key = ""
    try:
        with open(keyfile,mode='r') as keyfilecontents:
            key = keyfilecontents.read()
    except IOError:
        log.error("Key file not found.")
    return key

def load_json_from_requests_response(response_w_json):
    response_json = json.loads(response_w_json.text)
    return response_json


def get_year_from_url(url):
    if "year=" in url:
        year_split = url.split("year=")
        year_only = year_split[1].split("&")
        return year_only[0]
    else: 
        return None



def format_url_values(string):
    if " " in string:
        string = string.replace(" ", "%20")
    if "&" in string:
        string = string.replace("&", "%26")
    return string

def check_url_type(url_obj):
    if type(url_obj) is list:
        return "list"
    elif type(url_obj) is str:
        return "string"
    elif type(url_obj) is dict:
        return "dict"
    else:
        return "None of the above"

def generate_url(url_order, create_url, type_urls, source):
    if url_final_list == []:
            if type(create_url) is str:
                if url_order == "key":
                    key_value = load_api_key(source)
                    create_url = + create_url + "=" + key_value
                url_final_list.append(format_url_values(create_url))
            #YAMLS currently do not have a dictonary or list as the start of the URL. 
            # Due to time conciderations this has not been tested.
            # elif type(create_url) is list:
            #     for u in create_url:
            #         url_final_list.append(u)
            # elif type(create_url) is dict:
            #     dict_list = generateDict(create_url)
            #     for d in dict_list:
            #         url_final_list.append(d)
    else:
        if type(create_url) is list:
            for i in range(len(url_final_list)):
                url_previous = url_final_list[i]
                for j in range(len(create_url)):
                    url = url_previous + format_url_values(create_url[j]) + "/"
                    if j == 0:
                        url_final_list[i] = url
                    else:
                        url_final_list.append(url)
        elif type(create_url) is str:
            for i in range(len(url_final_list)):
                if url_order == "key":
                    key_value = load_api_key(source)
                    create_url = create_url + "=" + key_value
                url = url_final_list[i]
                url = url + format_url_values(create_url)
                url_final_list[i] = url
        elif type(create_url) is dict:
            dict_list = generate_dict(create_url, url_order)

            for i in range(len(url_final_list)):
                url_previous = url_final_list[i]
                for j in range(len(dict_list)):
                    if url_order == "url_params":
                        url = url_previous + dict_list[j]
                    else:
                        url = url_previous + dict_list[j] + "/"
                    
                    if j == 0:
                        url_final_list[i] = url
                    else:
                        url_final_list.append(url)
    return url_final_list


def generate_dict(dict_values, url_order):
    dictonary_list = []
    for k in dict_values:
        if dictonary_list == []:
            if type(dict_values[k]) is list:
                if url_order == "url_params":
                    for u in dict_values[k]:
                        dictonary_list.append("&" + k + "=" + format_url_values(dict_values[k]))
                else:
                    for u in dict_values[k]:
                        dictonary_list.append(format_url_values(dict_values[k]) + "/")
            elif type(dict_values[k]) is str:
                 if url_order == "url_params":
                    dictonary_list.append("&" + k + "=" + format_url_values(dict_values[k]))
                 else:
                    dictonary_list.append(format_url_values(dict_values[k]) + "/")
 
            #YAMLS currently do not have a dictonary of dictionaries but if we do it will involve recursion
            #This is the start of this method. Due to time conciderations this has not been tested.
            # elif type(d) is dict:
            #     dict_list = generateDict(create_url)
            #     for d in dict_list:
            #         dictonary_list.append(d)
        else:
            if type(dict_values[k]) is list:
                for i in range(len(dictonary_list)):
                    previous_dictonary_list = dictonary_list[i]
                    
                    if url_order == "url_params":
                        values_list = dict_values[k]
                        for j in range(len(dict_values[k])):
                            url = previous_dictonary_list + "&" + k + "=" + format_url_values(values_list[j])
                            if j == 0:
                                dictonary_list[i] = url
                            else:
                                dictonary_list.append(url)
                    else:

                        for j in range(len(dict_values[k])):
                            url = previous_dictonary_list + format_url_values(values_list[j]) + "/"
                            if j == 0:
                                dictonary_list[i] = url
                            else:
                                dictonary_list.append(url)                        
            elif type(dict_values[k]) is str:
                for i in range(len(dictonary_list)):
                    if url_order == "url_params":
                        previous_dictonary_list = dictonary_list[i]
                        dictonary_list[i] = previous_dictonary_list + "&" + k + "=" + dict_values[k]
                    else:
                        previous_dictonary_list = dictonary_list[i]
                        dictonary_list[i] = previous_dictonary_list + dict_values[k] + "/"
        #YAMLS currently do not have a dictonary of dictionaries but if we do it will involve recursion
        #This is the start of this method. Due to time conciderations this has not been tested.
            # elif type(d) is dict:
            #     dict_list = generateDict(d)
            #     for i in range(len(dictonary_list)):
            #         url = dictonary_list[i]
            #         for j in range(len(dict_list)):
            #             url = url + dict_list[i]
            #             if j == 0:
            #                 dictonary_list[i] = url
            #             else:
            #                 dictonary_list.append(url)
    return dictonary_list


def build_url_list(config, source):
    """
    
    :param config: 
    :return: list of urls
    """
    for k,v in config.items():
        api_source = ""
        if k == "api_name":
            api_source = v
        else:
            api_source = source
        if k == "url":
            url_list = []
            url_order = []
            for g in v:
                if g == "county":
                    geo = v[g]
                    for r in geo:
                        if r == "url_order":
                            url_order = geo[r]
                            create_url = []
                            type_urls =[]
                            for p in url_order:
                                create_url.append(geo[p])
                                type_urls.append(check_url_type(geo[p]))
                elif g == "state":
                    geo = v[g]
                    for r in geo:
                        if r == "url_order":
                            url_order = geo[r]
                            create_url = []
                            type_urls =[]
                            for p in url_order:
                                create_url.append(geo[p])
                                type_urls.append(check_url_type(geo[p]))
                elif g == "national":
                    geo = v[g]
                    for r in geo:
                        if r == "url_order":
                            url_order = geo[r]
                            create_url = []
                            type_urls =[]
                            for p in url_order:
                                create_url.append(geo[p])
                                type_urls.append(check_url_type(geo[p]))
                               
            for i in range(len(url_order)):
                url_list = generate_url(url_order[i], create_url[i], type_urls[i], api_source)
    return url_list<|MERGE_RESOLUTION|>--- conflicted
+++ resolved
@@ -7,15 +7,9 @@
 import yaml
 import requests
 import json
-<<<<<<< HEAD
+
 from flowsa.common import outputpath, sourceconfigpath, log, local_storage_path
-=======
-from flowsa.common import outputpath, sourceconfigpath, log, local_storage_path,\
-       flow_by_activity_fields
-
 url_final_list = []
->>>>>>> a66a4cc3
-
 
 def store_flowbyactivity(result, source, year=None):
     """Prints the data frame into a parquet file."""
