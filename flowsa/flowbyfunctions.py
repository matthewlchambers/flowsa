--- conflicted
+++ resolved
@@ -10,23 +10,14 @@
 from esupy.dqi import get_weighted_average
 import flowsa
 from flowsa.common import fbs_activity_fields, US_FIPS, get_state_FIPS, \
-<<<<<<< HEAD
-    get_county_FIPS, update_geoscale, load_source_catalog, \
-    load_sector_length_crosswalk, flow_by_sector_fields, fbs_fill_na_dict, \
-    fbs_collapsed_default_grouping_fields, flow_by_sector_collapsed_fields, \
-    fbs_collapsed_fill_na_dict, fba_activity_fields, return_true_source_catalog_name, \
-    fbs_collapsed_fill_na_dict, fba_activity_fields, fba_default_grouping_fields, \
-    fips_number_key, flow_by_activity_fields, fba_fill_na_dict, find_true_file_path, \
-    flow_by_activity_mapped_fields, fba_mapped_default_grouping_fields
-=======
     get_county_FIPS, update_geoscale, load_yaml_dict, \
     load_crosswalk, fbs_fill_na_dict, \
-    fbs_collapsed_default_grouping_fields, fbs_collapsed_fill_na_dict, fba_activity_fields, fba_default_grouping_fields, \
+    fbs_collapsed_default_grouping_fields, fbs_collapsed_fill_na_dict, fba_activity_fields, return_true_source_catalog_name, \
+    fbs_collapsed_fill_na_dict, fba_activity_fields, fba_default_grouping_fields, \
     fips_number_key, fba_fill_na_dict, find_true_file_path, \
     fba_mapped_default_grouping_fields
 from flowsa.schema import flow_by_activity_fields, flow_by_sector_fields, flow_by_sector_collapsed_fields, \
     flow_by_activity_mapped_fields
->>>>>>> 33a18f4a
 from flowsa.settings import datasourcescriptspath, log
 from flowsa.dataclean import clean_df, replace_strings_with_NoneType, \
     replace_NoneType_with_empty_cells, standardize_units
@@ -188,11 +179,6 @@
     # determine if activities are sector-like, if aggregating a df with a 'SourceName'
     sector_like_activities = False
     if 'SourceName' in df_load.columns:
-<<<<<<< HEAD
-=======
-        # load source catalog
-        cat = load_yaml_dict('source_catalog')
->>>>>>> 33a18f4a
         # for s in pd.unique(flowbyactivity_df['SourceName']):
         s = pd.unique(df_load['SourceName'])[0]
         # load catalog info for source
@@ -689,12 +675,8 @@
             df_m = df_m.drop(columns=[sector_column + '_x', 's_tmp', 'alloc_flow', 'sector_count'])
             df_m = df_m.rename(columns={sector_column + '_y': sector_column})
             # reset activity columns
-<<<<<<< HEAD
             ts = return_true_source_catalog_name(sourcename)
             if load_source_catalog()[ts]['sector-like_activities']:
-=======
-            if load_yaml_dict('source_catalog')[sourcename]['sector-like_activities']:
->>>>>>> 33a18f4a
                 df_m = df_m.assign(ActivityProducedBy=df_m['SectorProducedBy'])
                 df_m = df_m.assign(ActivityConsumedBy=df_m['SectorConsumedBy'])
 
