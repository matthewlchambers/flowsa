# flowbysector.py (flowsa)
# !/usr/bin/env python3
# coding=utf-8
"""
Produces a FlowBySector data frame based on a method file for the given class

To run code, specify the "Run/Debug Configurations" Parameters to the
"flowsa/data/flowbysectormethods" yaml file name
you want to use.

Example: "Parameters: --m Water_national_2015_m1"

Files necessary to run FBS:
a. a method yaml in "flowsa/data/flowbysectormethods"
b. crosswalk(s) for the main dataset you are allocating and any datasets
used to allocate to sectors
c. a .py file in "flowsa/" for the main dataset you are allocating if
you need functions to clean up the FBA
   before allocating to FBS

"""

import argparse
import pandas as pd
import os
from esupy.processed_data_mgmt import write_df_to_file
import flowsa
from flowsa.location import fips_number_key, merge_urb_cnty_pct
from flowsa.common import load_yaml_dict, check_activities_sector_like, \
    str2bool, fba_activity_fields, rename_log_file, \
    fbs_activity_fields, fba_fill_na_dict, fbs_fill_na_dict, \
    fbs_default_grouping_fields, fbs_grouping_fields_w_activities, \
    logoutputpath, load_yaml_dict, datapath
from flowsa.schema import flow_by_activity_fields, flow_by_sector_fields, \
    flow_by_sector_fields_w_activity
from flowsa.settings import log, vLog, \
    flowbysectoractivitysetspath, paths
from flowsa.metadata import set_fb_meta, write_metadata
from flowsa.fbs_allocation import direct_allocation_method, \
    function_allocation_method, dataset_allocation_method
from flowsa.sectormapping import add_sectors_to_flowbyactivity, \
    map_fbs_flows, get_sector_list
from flowsa.flowbyfunctions import agg_by_geoscale, sector_aggregation, \
    aggregator, subset_df_by_geoscale, sector_disaggregation, \
    update_geoscale, subset_df_by_sector_list
from flowsa.dataclean import clean_df, harmonize_FBS_columns, \
    reset_fbs_dq_scores
from flowsa.validation import compare_activity_to_sector_flowamounts, \
    compare_fba_geo_subset_and_fbs_output_totals, compare_geographic_totals,\
    replace_naics_w_naics_from_another_year, \
    calculate_flowamount_diff_between_dfs, check_for_negative_flowamounts
from flowsa.allocation import equally_allocate_parent_to_child_naics


def parse_args():
    """
    Make method parameters
    :return: dictionary, 'method'
    """
    ap = argparse.ArgumentParser()
    ap.add_argument("-m", "--method", required=True,
                    help="Method for flow by sector file. A valid method "
                         "config file must exist with this name.")
    ap.add_argument("-c", "--fbsconfigpath",
                    type=str2bool, required=False,
                    help="Option to specify where to find the FBS method "
                         "yaml.")
    ap.add_argument("-d", "--download_FBAs_if_missing",
                    type=str2bool, required=False,
                    help="Option to download any FBAs not saved locally "
                         "rather than generating the FBAs in FLOWSA.")
    args = vars(ap.parse_args())
    return args


def load_source_dataframe(method, sourcename, source_dict,
                          download_FBA_if_missing, fbsconfigpath=None):
    """
    Load the source dataframe. Data can be a FlowbyActivity or
    FlowBySector parquet stored in flowsa, or a FlowBySector
    formatted dataframe from another package.
    :param method: dictionary, FBS method
    :param sourcename: str, The datasource name
    :param source_dict: dictionary, The datasource parameters
    :param download_FBA_if_missing: Bool, if True will download FBAs from
       Data Commons. Default is False.
    :param fbsconfigpath, str, optional path to an FBS method outside flowsa
        repo
    :return: df of identified parquet
    """
    if source_dict['data_format'] == 'FBA':
        # if yaml specifies a geoscale to load, use parameter
        # to filter dataframe
        if 'source_fba_load_scale' in source_dict:
            geo_level = source_dict['source_fba_load_scale']
        else:
            geo_level = None
        vLog.info("Retrieving Flow-By-Activity for datasource %s in year %s",
                  sourcename, str(source_dict['year']))
        flows_df = flowsa.getFlowByActivity(
            datasource=sourcename,
            year=source_dict['year'],
            flowclass=source_dict['class'],
            geographic_level=geo_level,
            download_FBA_if_missing=download_FBA_if_missing)
    elif source_dict['data_format'] == 'FBS':
        vLog.info("Retrieving flowbysector for datasource %s", sourcename)
        flows_df = flowsa.getFlowBySector(sourcename)
    elif source_dict['data_format'] == 'FBS_outside_flowsa':
        vLog.info("Retrieving flowbysector for datasource %s", sourcename)
        flows_df = source_dict["FBS_datapull_fxn"](source_dict,
                                                   method,
                                                   fbsconfigpath)
    else:
        vLog.error("Data format not specified in method "
                   "file for datasource %s", sourcename)

    return flows_df


def main(**kwargs):
    """
    Creates a flowbysector dataset
    :param kwargs: dictionary of arguments, only argument is
        "method_name", the name of method corresponding to flowbysector
        method yaml name
    :return: parquet, FBS save to local folder
    """
    if len(kwargs) == 0:
        kwargs = parse_args()

    method_name = kwargs['method']
    fbsconfigpath = kwargs.get('fbsconfigpath')
    download_FBA_if_missing = kwargs.get('download_FBAs_if_missing')
    # assign arguments
    vLog.info("Initiating flowbysector creation for %s", method_name)
    # call on method
    method = load_yaml_dict(method_name, flowbytype='FBS',
                            filepath=fbsconfigpath)
    # create dictionary of data and allocation datasets
    fb = method['source_names']
    # Create empty list for storing fbs files
    fbs_list = []
    for k, v in fb.items():
        # pull fba data for allocation
        flows = load_source_dataframe(method, k, v, download_FBA_if_missing,
                                      fbsconfigpath)

        if v['data_format'] == 'FBA':
            # ensure correct datatypes and that all fields exist
            flows = clean_df(flows, flow_by_activity_fields,
                             fba_fill_na_dict, drop_description=False)

            # split data by urban and rural
            if v.get('apply_urban_rural'):
                vLog.info(f"Splitting {k} into urban and rural quantities "
                          "by FIPS.")
                flows = merge_urb_cnty_pct(flows)

            # clean up fba before mapping, if specified in yaml
            if "clean_fba_before_mapping_df_fxn" in v:
                vLog.info("Cleaning up %s FlowByActivity", k)
                flows = v["clean_fba_before_mapping_df_fxn"](flows)

            # map flows to federal flow list or material flow list
            flows_mapped, mapping_files = \
                map_fbs_flows(flows, k, v, keep_fba_columns=True)

            # clean up fba, if specified in yaml
            if "clean_fba_df_fxn" in v:
                vLog.info("Cleaning up %s FlowByActivity", k)
                flows_mapped = v["clean_fba_df_fxn"](flows_mapped)

            # master list of activity names read in from data source
            ml_act = []
            # create dictionary of allocation datasets for different activities
            activities = v['activity_sets']
            # subset activity data and allocate to sector
            for aset, attr in activities.items():
                # subset by named activities
                names = attr['names']

                # to avoid double counting data from the same source, in
                # the event there are values in both the APB and ACB
                # columns, if an activity has already been read in and
                # allocated, remove that activity from the mapped flows
                # regardless of what activity set the data was read in
                flows_mapped = flows_mapped[
                    ~((flows_mapped[fba_activity_fields[0]].isin(ml_act)) |
                      (flows_mapped[fba_activity_fields[1]].isin(ml_act))
                      )].reset_index(drop=True)
                ml_act.extend(names)

                vLog.info("Preparing to handle %s in %s", aset, k)
                # subset fba data by activity
                flows_subset = flows_mapped[
                    (flows_mapped[fba_activity_fields[0]].isin(names)) |
                    (flows_mapped[fba_activity_fields[1]].isin(names)
                     )].reset_index(drop=True)

                # subset by flowname if exists
                if 'source_flows' in attr:
                    flows_subset = flows_subset[flows_subset['FlowName']
                                                .isin(attr['source_flows'])]
                if len(flows_subset) == 0:
                    log.warning(f"no data found for flows in {aset}")
                    continue
                if len(flows_subset[flows_subset['FlowAmount'] != 0]) == 0:
                    log.warning(f"all flow data for {aset} is 0")
                    continue
                # if activities are sector-like, check sectors are valid
                if check_activities_sector_like(k):
                    flows_subset2 = replace_naics_w_naics_from_another_year(
                        flows_subset, method['target_sector_source'])

                    # check impact on df FlowAmounts
                    vLog.info('Calculate FlowAmount difference caused by '
                              'replacing NAICS Codes with %s, saving '
                              'difference in Validation log',
                              method['target_sector_source'],)
                    calculate_flowamount_diff_between_dfs(
                        flows_subset, flows_subset2)
                else:
                    flows_subset2 = flows_subset.copy()

                # extract relevant geoscale data or aggregate existing data
                flows_subset_geo = subset_df_by_geoscale(
                    flows_subset2, v['geoscale_to_use'],
                    attr['allocation_from_scale'])
                # if loading data subnational geoscale, check for data loss
                if attr['allocation_from_scale'] != 'national':
                    compare_geographic_totals(
                        flows_subset_geo, flows_mapped, k, attr, aset, names)

                # Add sectors to df activity, depending on level
                # of specified sector aggregation
                log.info("Adding sectors to %s", k)
                flows_subset_wsec = add_sectors_to_flowbyactivity(
                    flows_subset_geo, v.get('activity_to_sector_mapping'),
                    sectorsourcename=method['target_sector_source'],
                    allocationmethod=attr['allocation_method'],
                    fbsconfigpath=fbsconfigpath)
                # clean up fba with sectors, if specified in yaml
                if "clean_fba_w_sec_df_fxn" in v:
                    vLog.info("Cleaning up %s FlowByActivity with sectors", k)
                    flows_subset_wsec = v["clean_fba_w_sec_df_fxn"](
                        flows_subset_wsec,
                        attr=attr,
                        method=method
                    )

                # rename SourceName to MetaSources and drop columns
                flows_mapped_wsec = flows_subset_wsec.\
                    rename(columns={'SourceName': 'MetaSources'}).\
                    drop(columns=['FlowName', 'Compartment'])

                # if allocation method is "direct", then no need
                # to create alloc ratios, else need to use allocation
                # dataframe to create sector allocation ratios
                if attr['allocation_method'] == 'direct':
                    fbs = direct_allocation_method(
                        flows_mapped_wsec, k, names, method)
                # if allocation method for an activity set requires a specific
                # function due to the complicated nature
                # of the allocation, call on function here
                elif attr['allocation_method'] == 'allocation_function':
                    fbs = function_allocation_method(
                        flows_mapped_wsec, k, names, attr, fbs_list)
                else:
                    fbs = dataset_allocation_method(
                        flows_mapped_wsec, attr, names, method, k, v, aset,
                        download_FBA_if_missing, fbsconfigpath)

                # drop rows where flowamount = 0
                # (although this includes dropping suppressed data)
                fbs = fbs[fbs['FlowAmount'] != 0].reset_index(drop=True)

                # define grouping columns dependent on sectors
                # being activity-like or not
                if check_activities_sector_like(k) is False:
                    groupingcols = fbs_grouping_fields_w_activities
                    groupingdict = flow_by_sector_fields_w_activity
                else:
                    groupingcols = fbs_default_grouping_fields
                    groupingdict = flow_by_sector_fields

                # clean df
                fbs = clean_df(fbs, groupingdict, fbs_fill_na_dict)

                # aggregate df geographically, if necessary
                log.info("Aggregating flowbysector to %s level",
                         method['target_geoscale'])
                # determine from scale
                if fips_number_key[v['geoscale_to_use']] <\
                        fips_number_key[attr['allocation_from_scale']]:
                    from_scale = v['geoscale_to_use']
                else:
                    from_scale = attr['allocation_from_scale']

                fbs_geo_agg = agg_by_geoscale(
                    fbs, from_scale, method['target_geoscale'], groupingcols)

                # aggregate data to every sector level
                log.info("Aggregating flowbysector to all sector levels")
                fbs_sec_agg = sector_aggregation(fbs_geo_agg)
                # add missing naics5/6 when only one naics5/6
                # associated with a naics4
                fbs_agg = sector_disaggregation(fbs_sec_agg)

                # check if any sector information is lost before reaching
                # the target sector length, if so,
                # allocate values equally to disaggregated sectors
                vLog.info('Searching for and allocating FlowAmounts for any '
                          'parent NAICS dropped while subsetting the '
                          'dataframe')
                fbs_agg_2 = equally_allocate_parent_to_child_naics(
                    fbs_agg, method)

                # compare flowbysector with flowbyactivity
                compare_activity_to_sector_flowamounts(
                    flows_mapped_wsec, fbs_agg_2, aset, k, method)

                # return sector level specified in method yaml
                # load the crosswalk linking sector lengths
                secondary_sector_level = \
                    method.get('target_subset_sector_level')
                sector_list = get_sector_list(
                    method['target_sector_level'],
                    secondary_sector_level_dict=secondary_sector_level)

                # subset df, necessary because not all of the sectors are
                # NAICS and can get duplicate rows
                fbs_sector_subset = subset_df_by_sector_list(
                    fbs_agg_2, sector_list)

                # drop activity columns
                fbs_sector_subset = fbs_sector_subset.drop(
                    ['ActivityProducedBy', 'ActivityConsumedBy'], axis=1,
                    errors='ignore')

                # save comparison of FBA total to FBS total for an activity set
                compare_fba_geo_subset_and_fbs_output_totals(
                    flows_subset_geo, fbs_sector_subset, aset, k, v, attr,
                    method)

                log.info("Completed flowbysector for %s", aset)
                fbs_list.append(fbs_sector_subset)
        else:
            if 'clean_fbs_df_fxn' in v:
<<<<<<< HEAD
                flows = dynamically_import_fxn(v["clean_fbs_df_fxn_source"],
                                               v["clean_fbs_df_fxn"])(flows,
                                                                      method)
=======
                flows = v["clean_fbs_df_fxn"](flows)
>>>>>>> cf2a88cf
            flows = update_geoscale(flows, method['target_geoscale'])
            # if the loaded flow dt is already in FBS format,
            # append directly to list of FBS
            log.info("Append %s to FBS list", k)
            # ensure correct field datatypes and add any missing fields
            flows = clean_df(flows, flow_by_sector_fields, fbs_fill_na_dict)
            fbs_list.append(flows)
    # create single df of all activities
    log.info("Concat data for all activities")
    fbss = pd.concat(fbs_list, ignore_index=True, sort=False)
    log.info("Clean final dataframe")
    # add missing fields, ensure correct data type,
    # add missing columns, reorder columns
    fbss = clean_df(fbss, flow_by_sector_fields, fbs_fill_na_dict)
    # prior to aggregating, replace MetaSources string with all sources
    # that share context/flowable/sector values
    fbss = harmonize_FBS_columns(fbss)
    # aggregate df as activities might have data for
    # the same specified sector length
    fbss = aggregator(fbss, fbs_default_grouping_fields)
    # sort df
    log.info("Sort and store dataframe")
    # ensure correct data types/order of columns
    fbss = clean_df(fbss, flow_by_sector_fields, fbs_fill_na_dict)
    fbss = fbss.sort_values(['SectorProducedBy', 'SectorConsumedBy',
                             'Flowable', 'Context']).reset_index(drop=True)
    # check for negative flow amounts
    check_for_negative_flowamounts(fbss)
    # tmp reset data quality scores
    fbss = reset_fbs_dq_scores(fbss)
    # save parquet file
    meta = set_fb_meta(method_name, "FlowBySector")
    write_df_to_file(fbss, paths, meta)
    write_metadata(method_name, method, meta, "FlowBySector")
    # rename the log file saved to local directory
    rename_log_file(method_name, meta)
    log.info('See the Validation log for detailed assessment of '
             'model results in %s', logoutputpath)


if __name__ == '__main__':
    main()<|MERGE_RESOLUTION|>--- conflicted
+++ resolved
@@ -347,13 +347,7 @@
                 fbs_list.append(fbs_sector_subset)
         else:
             if 'clean_fbs_df_fxn' in v:
-<<<<<<< HEAD
-                flows = dynamically_import_fxn(v["clean_fbs_df_fxn_source"],
-                                               v["clean_fbs_df_fxn"])(flows,
-                                                                      method)
-=======
-                flows = v["clean_fbs_df_fxn"](flows)
->>>>>>> cf2a88cf
+                flows = v["clean_fbs_df_fxn"](flows, method)
             flows = update_geoscale(flows, method['target_geoscale'])
             # if the loaded flow dt is already in FBS format,
             # append directly to list of FBS
