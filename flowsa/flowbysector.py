--- conflicted
+++ resolved
@@ -46,15 +46,9 @@
     reset_fbs_dq_scores
 from flowsa.validation import compare_activity_to_sector_flowamounts, \
     compare_fba_geo_subset_and_fbs_output_totals, compare_geographic_totals,\
-<<<<<<< HEAD
-    replace_naics_w_naics_from_another_year, \
-    calculate_flowamount_diff_between_dfs, check_for_negative_flowamounts
-from flowsa.allocation import allocate_dropped_sector_data
-=======
     replace_naics_w_naics_from_another_year, calculate_flowamount_diff_between_dfs, \
     check_for_negative_flowamounts
 from flowsa.allocation import equally_allocate_parent_to_child_naics
->>>>>>> 80a29a2c
 
 
 def parse_args():
@@ -308,19 +302,10 @@
                 # check if any sector information is lost before reaching
                 # the target sector length, if so,
                 # allocate values equally to disaggregated sectors
-<<<<<<< HEAD
-                vLog.info('Searching for and allocating FlowAmounts '
-                          'for any parent NAICS that were dropped in the '
-                          'subset to %s child NAICS',
-                          method['target_sector_level'])
-                fbs_agg_2 = allocate_dropped_sector_data(
-                    fbs_agg, method['target_sector_level'])
-=======
                 vLog.info('Searching for and allocating FlowAmounts for any parent '
                           'NAICS that were dropped in the subset to '
                           '%s child NAICS', method['target_sector_level'])
                 fbs_agg_2 = equally_allocate_parent_to_child_naics(fbs_agg, method['target_sector_level'])
->>>>>>> 80a29a2c
 
                 # compare flowbysector with flowbyactivity
                 compare_activity_to_sector_flowamounts(
