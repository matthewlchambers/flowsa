# common.py (flowsa)
# !/usr/bin/env python3
# coding=utf-8

"""Common variables and functions used across flowsa"""

import shutil
import os
from pathlib import Path
import yaml
import requests
import requests_ftp
import pandas as pd
import numpy as np
import pycountry
<<<<<<< HEAD
from esupy.processed_data_mgmt import Paths, create_paths_if_missing
from esupy.util import get_git_hash

# set version number for use in FBA and FBS output naming schemas, needs to be updated with setup.py
PKG_VERSION_NUMBER = '0.3.3'

try:
    MODULEPATH = os.path.dirname(os.path.realpath(__file__)).replace('\\', '/') + '/'
except NameError:
    MODULEPATH = 'flowsa/'

datapath = MODULEPATH + 'data/'
sourceconfigpath = datapath + 'flowbyactivitymethods/'
crosswalkpath = datapath + 'activitytosectormapping/'
flowbysectormethodpath = datapath + 'flowbysectormethods/'
flowbysectoractivitysetspath = datapath + 'flowbysectoractivitysets/'
externaldatapath = datapath + 'external_data/'

datasourcescriptspath = MODULEPATH + 'data_source_scripts/'

paths = Paths()
paths.local_path = os.path.realpath(paths.local_path + "/flowsa")
outputpath = paths.local_path.replace('\\', '/') + '/'
fbaoutputpath = outputpath + 'FlowByActivity/'
fbsoutputpath = outputpath + 'FlowBySector/'
biboutputpath = outputpath + 'Bibliography/'
logoutputpath = outputpath + 'Log/'

DEFAULT_DOWNLOAD_IF_MISSING = False

# paths to scripts
scriptpath = os.path.dirname(os.path.dirname(os.path.abspath(__file__))).replace('\\', '/') + \
             '/scripts/'
scriptsFBApath = scriptpath + 'FlowByActivity_Datasets/'


# define 4 logs, one for general information, one for major validation logs that are
# also included in the general info log, one for very specific validation that is only
# included in the validation log, and a console printout that includes general and
# validation, but not detailed validation
create_paths_if_missing(logoutputpath)

# format for logging .txt generated
formatter = logging.Formatter('%(asctime)s %(levelname)-8s %(message)s',
                              datefmt='%Y-%m-%d %H:%M:%S')

# create loggers
# general logger
log = logging.getLogger('allLog')
log.setLevel(logging.DEBUG)
log.propagate=False
# log.propagate=False
# general validation logger
vLog = logging.getLogger('validationLog')
vLog.setLevel(logging.DEBUG)
vLog.propagate=False
# detailed validation logger
vLogDetailed = logging.getLogger('validationLogDetailed')
vLogDetailed.setLevel(logging.DEBUG)
vLogDetailed.propagate=False

# create handlers
# create handler for overall logger
log_fh = logging.FileHandler(logoutputpath+'flowsa.log', mode='w')
log_fh.setFormatter(formatter)
# create handler for general validation information
vLog_fh = logging.FileHandler(logoutputpath+'validation_flowsa.log', mode='w')
vLog_fh.setFormatter(formatter)
# create console handler
ch = logging.StreamHandler(sys.stdout)
ch.setLevel(logging.INFO)
ch.setFormatter(formatter)

# add handlers to various loggers
# general logger
log.addHandler(ch) # print to console
log.addHandler(log_fh)
vLog.addHandler(log_fh)
# validation logger
vLog.addHandler(ch) # print to console
vLog.addHandler(vLog_fh)
vLogDetailed.addHandler(vLog_fh)
=======
from esupy.processed_data_mgmt import create_paths_if_missing
from flowsa.settings import datapath, outputpath, logoutputpath, sourceconfigpath, log
>>>>>>> f93d381d


# Sets default Sector Source Name
SECTOR_SOURCE_NAME = 'NAICS_2012_Code'
flow_types = ['ELEMENTARY_FLOW', 'TECHNOSPHERE_FLOW', 'WASTE_FLOW']

US_FIPS = "00000"

fips_number_key = {"national": 0,
                   "state": 2,
                   "county": 5}

sector_level_key = {"NAICS_2": 2,
                    "NAICS_3": 3,
                    "NAICS_4": 4,
                    "NAICS_5": 5,
                    "NAICS_6": 6}

# withdrawn keyword changed to "none" over "W"
# because unable to run calculation functions with text string
WITHDRAWN_KEYWORD = np.nan


def load_api_key(api_source):
    """
    Loads a txt file from the appdirs user directory with a set name
    in the form of the host name and '_API_KEY.txt' like 'BEA_API_KEY.txt'
    containing the users personal API key. The user must register with this
    API and get the key and save it to a .txt file in the user directory specified
    by local_path (see common.py for definition)
    :param api_source: str, name of source, like 'BEA' or 'Census'
    :return: the users API key as a string
    """
    # create directory if missing
    api_keys_path = Path(outputpath) / 'API_Keys'
    api_keys_path.mkdir(exist_ok=True)
    # key path
    keyfile = str(api_keys_path / (api_source + '_API_KEY.txt'))
    key = ""
    try:
        with open(keyfile, mode='r') as keyfilecontents:
            key = keyfilecontents.read().strip()
    except IOError:
        log.error(f"Key file {keyfile} not found in 'API_Keys' directory. See github wiki for help"
                  "https://github.com/USEPA/flowsa/wiki/GitHub-Contributors#api-keys")
    return key


def make_http_request(url, **kwargs):
    """
    Makes http request using requests library
    :param url: URL to query
    :return: request Object
    """
    if 'requests_session' in kwargs:
        s = kwargs['requests_session']
    else:
        s = requests

    r = []
    try:
        r = s.get(url)
        # determine if require request.post to set cookies
        if 'set_cookies' in kwargs:
            if kwargs['set_cookies'] == 'yes':
                cookies = dict(r.cookies)
                r = s.post(url, verify=True, cookies=cookies)
    except requests.exceptions.InvalidSchema:  # if url is ftp rather than http
        requests_ftp.monkeypatch_session()
        r = requests.Session().get(url)
    except requests.exceptions.ConnectionError:
        log.error("URL Connection Error for %s", url)
    try:
        r.raise_for_status()
    except requests.exceptions.HTTPError:
        log.error('Error in URL request!')
    return r


def load_sector_crosswalk():
    """
    Load NAICS crosswalk between the years 2007, 2012, 2017
    :return: df, NAICS crosswalk over the years
    """
    cw = pd.read_csv(datapath + "NAICS_Crosswalk.csv", dtype="str")
    return cw


def load_sector_length_crosswalk():
    """
    Load the 2-digit to 6-digit NAICS crosswalk for 2012
    :return: df, NAICS 2012 crosswalk by sector length
    """
    cw = pd.read_csv(datapath + 'NAICS_2012_Crosswalk.csv', dtype='str')
    return cw


def load_household_sector_codes():
    """
    Load manually added household sector codes from csv
    :return: df, household sector codes
    """
    household = pd.read_csv(datapath + 'Household_SectorCodes.csv', dtype='str')
    return household


def load_government_sector_codes():
    """
    Load the government sector codes from csv
    :return: df, government sector codes
    """
    government = pd.read_csv(datapath + 'Government_SectorCodes.csv', dtype='str')
    return government


def load_bea_crosswalk():
    """
    Load the BEA crosswalk
    :return: df, BEA crosswalk
    """
    cw = pd.read_csv(datapath + "BEA_Crosswalk.csv", dtype="str")
    return cw


def load_source_catalog():
    """
    Load the information in 'source_catalog.yaml'
    :return: dictionary containing all information in source_catalog.yaml
    """
    sources = datapath + 'source_catalog.yaml'
    with open(sources, 'r') as f:
        config = yaml.safe_load(f)
    return config


def load_sourceconfig(source):
    """
    Load the method yaml
    :param source: string, method name
    :return: dictionary, information on the source method
    """
    sfile = sourceconfigpath + source + '.yaml'
    with open(sfile, 'r') as f:
        config = yaml.safe_load(f)
    return config


def load_values_from_literature_citations_config():
    """
    Load the config file that contains information on where the
    values from the literature come from
    :return: dictionary of the values from the literature information
    """
    sfile = datapath + 'bibliographyinfo/values_from_literature_source_citations.yaml'
    with open(sfile, 'r') as f:
        config = yaml.safe_load(f)
    return config


def load_fbs_methods_additional_fbas_config():
    """
    Load the config file that contains information on where the
    values from the literature come from
    :return: dictionary of the values from the literature information
    """
    sfile = datapath + 'bibliographyinfo/fbs_methods_additional_fbas.yaml'
    with open(sfile, 'r') as f:
        config = yaml.safe_load(f)
    return config


def load_functions_loading_fbas_config():
    """
    Load the config file that contains information on where the
    values from the literature come from
    :return: dictionary of the values from the literature information
    """
    sfile = datapath + 'bibliographyinfo/functions_loading_fbas.yaml'
    with open(sfile, 'r') as f:
        config = yaml.safe_load(f)
    return config


flow_by_activity_fields = \
    {'Class': [{'dtype': 'str'}, {'required': True}],
     'SourceName': [{'dtype': 'str'}, {'required': True}],
     'FlowName': [{'dtype': 'str'}, {'required': True}],
     'FlowAmount': [{'dtype': 'float'}, {'required': True}],
     'Unit': [{'dtype': 'str'}, {'required': True}],
     'FlowType': [{'dtype': 'str'}, {'required': True}],
     'ActivityProducedBy': [{'dtype': 'str'}, {'required': False}],
     'ActivityConsumedBy': [{'dtype': 'str'}, {'required': False}],
     'Compartment': [{'dtype': 'str'}, {'required': False}],
     'Location': [{'dtype': 'str'}, {'required': True}],
     'LocationSystem': [{'dtype': 'str'}, {'required': True}],
     'Year': [{'dtype': 'int'}, {'required': True}],
     'MeasureofSpread': [{'dtype': 'str'}, {'required': False}],
     'Spread': [{'dtype': 'float'}, {'required': False}],
     'DistributionType': [{'dtype': 'str'}, {'required': False}],
     'Min': [{'dtype': 'float'}, {'required': False}],
     'Max': [{'dtype': 'float'}, {'required': False}],
     'DataReliability': [{'dtype': 'float'}, {'required': True}],
     'DataCollection': [{'dtype': 'float'}, {'required': True}],
     'Description': [{'dtype': 'str'}, {'required': True}]
     }

flow_by_sector_fields = \
    {'Flowable': [{'dtype': 'str'}, {'required': True}],
     'Class': [{'dtype': 'str'}, {'required': True}],
     'SectorProducedBy': [{'dtype': 'str'}, {'required': False}],
     'SectorConsumedBy': [{'dtype': 'str'}, {'required': False}],
     'SectorSourceName': [{'dtype': 'str'}, {'required': False}],
     'Context': [{'dtype': 'str'}, {'required': True}],
     'Location': [{'dtype': 'str'}, {'required': True}],
     'LocationSystem': [{'dtype': 'str'}, {'required': True}],
     'FlowAmount': [{'dtype': 'float'}, {'required': True}],
     'Unit': [{'dtype': 'str'}, {'required': True}],
     'FlowType': [{'dtype': 'str'}, {'required': True}],
     'Year': [{'dtype': 'int'}, {'required': True}],
     'MeasureofSpread': [{'dtype': 'str'}, {'required': False}],
     'Spread': [{'dtype': 'float'}, {'required': False}],
     'DistributionType': [{'dtype': 'str'}, {'required': False}],
     'Min': [{'dtype': 'float'}, {'required': False}],
     'Max': [{'dtype': 'float'}, {'required': False}],
     'DataReliability': [{'dtype': 'float'}, {'required': True}],
     'TemporalCorrelation': [{'dtype': 'float'}, {'required': True}],
     'GeographicalCorrelation': [{'dtype': 'float'}, {'required': True}],
     'TechnologicalCorrelation': [{'dtype': 'float'}, {'required': True}],
     'DataCollection': [{'dtype': 'float'}, {'required': True}],
     'MetaSources': [{'dtype': 'str'}, {'required': True}],
     'FlowUUID': [{'dtype': 'str'}, {'required': True}]
     }

flow_by_sector_fields_w_activity = flow_by_sector_fields.copy()
flow_by_sector_fields_w_activity.update({'ActivityProducedBy': [{'dtype': 'str'},
                                                                {'required': False}],
                                         'ActivityConsumedBy': [{'dtype': 'str'},
                                                                {'required': False}]})

flow_by_sector_collapsed_fields = \
    {'Flowable': [{'dtype': 'str'}, {'required': True}],
     'Class': [{'dtype': 'str'}, {'required': True}],
     'Sector': [{'dtype': 'str'}, {'required': False}],
     'SectorSourceName': [{'dtype': 'str'}, {'required': False}],
     'Context': [{'dtype': 'str'}, {'required': True}],
     'Location': [{'dtype': 'str'}, {'required': True}],
     'LocationSystem': [{'dtype': 'str'}, {'required': True}],
     'FlowAmount': [{'dtype': 'float'}, {'required': True}],
     'Unit': [{'dtype': 'str'}, {'required': True}],
     'FlowType': [{'dtype': 'str'}, {'required': True}],
     'Year': [{'dtype': 'int'}, {'required': True}],
     'MeasureofSpread': [{'dtype': 'str'}, {'required': False}],
     'Spread': [{'dtype': 'float'}, {'required': False}],
     'DistributionType': [{'dtype': 'str'}, {'required': False}],
     'Min': [{'dtype': 'float'}, {'required': False}],
     'Max': [{'dtype': 'float'}, {'required': False}],
     'DataReliability': [{'dtype': 'float'}, {'required': True}],
     'TemporalCorrelation': [{'dtype': 'float'}, {'required': True}],
     'GeographicalCorrelation': [{'dtype': 'float'}, {'required': True}],
     'TechnologicalCorrelation': [{'dtype': 'float'}, {'required': True}],
     'DataCollection': [{'dtype': 'float'}, {'required': True}],
     'MetaSources': [{'dtype': 'str'}, {'required': True}],
     'FlowUUID': [{'dtype': 'str'}, {'required': True}]
     }

flow_by_activity_mapped_fields = \
    {'Class': [{'dtype': 'str'}, {'required': True}],
     'SourceName': [{'dtype': 'str'}, {'required': True}],
     'FlowName': [{'dtype': 'str'}, {'required': True}],
     'Flowable': [{'dtype': 'str'}, {'required': True}],
     'FlowAmount': [{'dtype': 'float'}, {'required': True}],
     'Unit': [{'dtype': 'str'}, {'required': True}],
     'FlowType': [{'dtype': 'str'}, {'required': True}],
     'ActivityProducedBy': [{'dtype': 'str'}, {'required': False}],
     'ActivityConsumedBy': [{'dtype': 'str'}, {'required': False}],
     'Compartment': [{'dtype': 'str'}, {'required': False}],
     'Context': [{'dtype': 'str'}, {'required': False}],
     'Location': [{'dtype': 'str'}, {'required': True}],
     'LocationSystem': [{'dtype': 'str'}, {'required': True}],
     'Year': [{'dtype': 'int'}, {'required': True}],
     'MeasureofSpread': [{'dtype': 'str'}, {'required': False}],
     'Spread': [{'dtype': 'float'}, {'required': False}],
     'DistributionType': [{'dtype': 'str'}, {'required': False}],
     'Min': [{'dtype': 'float'}, {'required': False}],
     'Max': [{'dtype': 'float'}, {'required': False}],
     'DataReliability': [{'dtype': 'float'}, {'required': True}],
     'DataCollection': [{'dtype': 'float'}, {'required': True}],
     'Description': [{'dtype': 'str'}, {'required': True}],
     'FlowUUID': [{'dtype': 'str'}, {'required': True}]
     }

flow_by_activity_wsec_fields = \
    {'Class': [{'dtype': 'str'}, {'required': True}],
     'SourceName': [{'dtype': 'str'}, {'required': True}],
     'FlowName': [{'dtype': 'str'}, {'required': True}],
     'FlowAmount': [{'dtype': 'float'}, {'required': True}],
     'Unit': [{'dtype': 'str'}, {'required': True}],
     'FlowType': [{'dtype': 'str'}, {'required': True}],
     'ActivityProducedBy': [{'dtype': 'str'}, {'required': False}],
     'ActivityConsumedBy': [{'dtype': 'str'}, {'required': False}],
     'Compartment': [{'dtype': 'str'}, {'required': False}],
     'Location': [{'dtype': 'str'}, {'required': True}],
     'LocationSystem': [{'dtype': 'str'}, {'required': True}],
     'Year': [{'dtype': 'int'}, {'required': True}],
     'MeasureofSpread': [{'dtype': 'str'}, {'required': False}],
     'Spread': [{'dtype': 'float'}, {'required': False}],
     'DistributionType': [{'dtype': 'str'}, {'required': False}],
     'Min': [{'dtype': 'float'}, {'required': False}],
     'Max': [{'dtype': 'float'}, {'required': False}],
     'DataReliability': [{'dtype': 'float'}, {'required': True}],
     'DataCollection': [{'dtype': 'float'}, {'required': True}],
     'SectorProducedBy': [{'dtype': 'str'}, {'required': False}],
     'SectorConsumedBy': [{'dtype': 'str'}, {'required': False}],
     'SectorSourceName': [{'dtype': 'str'}, {'required': False}],
     'ProducedBySectorType': [{'dtype': 'str'}, {'required': False}],
     'ConsumedBySectorType': [{'dtype': 'str'}, {'required': False}]
     }

flow_by_activity_mapped_wsec_fields = \
    {'Class': [{'dtype': 'str'}, {'required': True}],
     'SourceName': [{'dtype': 'str'}, {'required': True}],
     'FlowName': [{'dtype': 'str'}, {'required': True}],
     'Flowable': [{'dtype': 'str'}, {'required': True}],
     'FlowAmount': [{'dtype': 'float'}, {'required': True}],
     'Unit': [{'dtype': 'str'}, {'required': True}],
     'FlowType': [{'dtype': 'str'}, {'required': True}],
     'ActivityProducedBy': [{'dtype': 'str'}, {'required': False}],
     'ActivityConsumedBy': [{'dtype': 'str'}, {'required': False}],
     'Compartment': [{'dtype': 'str'}, {'required': False}],
     'Context': [{'dtype': 'str'}, {'required': False}],
     'Location': [{'dtype': 'str'}, {'required': True}],
     'LocationSystem': [{'dtype': 'str'}, {'required': True}],
     'Year': [{'dtype': 'int'}, {'required': True}],
     'MeasureofSpread': [{'dtype': 'str'}, {'required': False}],
     'Spread': [{'dtype': 'float'}, {'required': False}],
     'DistributionType': [{'dtype': 'str'}, {'required': False}],
     'Min': [{'dtype': 'float'}, {'required': False}],
     'Max': [{'dtype': 'float'}, {'required': False}],
     'DataReliability': [{'dtype': 'float'}, {'required': True}],
     'DataCollection': [{'dtype': 'float'}, {'required': True}],
     'Description': [{'dtype': 'str'}, {'required': True}],
     'FlowUUID': [{'dtype': 'str'}, {'required': True}],
     'SectorProducedBy': [{'dtype': 'str'}, {'required': False}],
     'SectorConsumedBy': [{'dtype': 'str'}, {'required': False}],
     'SectorSourceName': [{'dtype': 'str'}, {'required': False}],
     'ProducedBySectorType': [{'dtype': 'str'}, {'required': False}],
     'ConsumedBySectorType': [{'dtype': 'str'}, {'required': False}]
     }

# A list of activity fields in each flow data format
activity_fields = {'ProducedBy': [{'flowbyactivity': 'ActivityProducedBy'},
                                  {'flowbysector': 'SectorProducedBy'}],
                   'ConsumedBy': [{'flowbyactivity': 'ActivityConsumedBy'},
                                  {'flowbysector': 'SectorConsumedBy'}]
                   }


def create_fill_na_dict(flow_by_fields):
    """
    Dictionary for how to fill nan in different column types
    :param flow_by_fields: list of columns
    :return: dictionary for how to fill missing values by dtype
    """
    fill_na_dict = {}
    for k, v in flow_by_fields.items():
        if v[0]['dtype'] == 'str':
            fill_na_dict[k] = ""
        elif v[0]['dtype'] == 'int':
            fill_na_dict[k] = 9999
        elif v[0]['dtype'] == 'float':
            fill_na_dict[k] = 0.0
    return fill_na_dict


def get_flow_by_groupby_cols(flow_by_fields):
    """
    Return groupby columns for a type of dataframe
    :param flow_by_fields: dictionary
    :return: list, column names
    """
    groupby_cols = []
    for k, v in flow_by_fields.items():
        if v[0]['dtype'] == 'str':
            groupby_cols.append(k)
        elif v[0]['dtype'] == 'int':
            groupby_cols.append(k)
    if flow_by_fields == flow_by_activity_fields:
        # Do not use description for grouping
        groupby_cols.remove('Description')
    return groupby_cols


fba_activity_fields = [activity_fields['ProducedBy'][0]['flowbyactivity'],
                       activity_fields['ConsumedBy'][0]['flowbyactivity']]
fbs_activity_fields = [activity_fields['ProducedBy'][1]['flowbysector'],
                       activity_fields['ConsumedBy'][1]['flowbysector']]
fba_fill_na_dict = create_fill_na_dict(flow_by_activity_fields)
fbs_fill_na_dict = create_fill_na_dict(flow_by_sector_fields)
fbs_collapsed_fill_na_dict = create_fill_na_dict(flow_by_sector_collapsed_fields)
fba_default_grouping_fields = get_flow_by_groupby_cols(flow_by_activity_fields)
fba_mapped_default_grouping_fields = get_flow_by_groupby_cols(flow_by_activity_mapped_fields)
fba_mapped_wsec_default_grouping_fields = get_flow_by_groupby_cols(flow_by_activity_mapped_wsec_fields)
fbs_default_grouping_fields = get_flow_by_groupby_cols(flow_by_sector_fields)
fbs_grouping_fields_w_activities = fbs_default_grouping_fields + \
                                   (['ActivityProducedBy', 'ActivityConsumedBy'])
fbs_collapsed_default_grouping_fields = get_flow_by_groupby_cols(flow_by_sector_collapsed_fields)
fba_wsec_default_grouping_fields = get_flow_by_groupby_cols(flow_by_activity_wsec_fields)


def read_stored_FIPS(year='2015'):
    """
    Read fips based on year specified, year defaults to 2015
    :param year: str, '2010', '2013', or '2015', default year is 2015
    :return: df, FIPS for specified year
    """

    FIPS_df = pd.read_csv(datapath + "FIPS_Crosswalk.csv", header=0, dtype=str)
    # subset columns by specified year
    df = FIPS_df[["State", "FIPS_" + year, "County_" + year]]
    # rename columns
    cols = ['State', 'FIPS', 'County']
    df.columns = cols
    # sort df
    df = df.sort_values(['FIPS']).reset_index(drop=True)

    return df


def getFIPS(state=None, county=None, year='2015'):
    """
    Pass a state or state and county name to get the FIPS.

    :param state: str. A US State Name or Puerto Rico, any case accepted
    :param county: str. A US county
    :param year: str. '2010', '2013', '2015', default year is 2015
    :return: str. A five digit FIPS code
    """
    FIPS_df = read_stored_FIPS(year)

    if county is None:
        if state is not None:
            state = clean_str_and_capitalize(state)
            code = FIPS_df.loc[(FIPS_df["State"] == state) & (FIPS_df["County"].isna()), "FIPS"]
        else:
            log.error("To get state FIPS, state name must be passed in 'state' param")
    else:
        if state is None:
            log.error("To get county FIPS, state name must be passed in 'state' param")
        else:
            state = clean_str_and_capitalize(state)
            county = clean_str_and_capitalize(county)
            code = FIPS_df.loc[(FIPS_df["State"] == state) & (FIPS_df["County"] == county), "FIPS"]
    if code.empty:
        log.error("No FIPS code found")
    else:
        code = code.values[0]

    return code


def apply_county_FIPS(df, year='2015', source_state_abbrev=True):
    """
    Applies FIPS codes by county to dataframe containing columns with State and County
    :param df: dataframe must contain columns with 'State' and 'County', but not 'Location'
    :param year: str, FIPS year, defaults to 2015
    :param source_state_abbrev: True or False, the state column uses abbreviations
    :return dataframe with new column 'FIPS', blanks not removed
    """
    # If using 2 letter abbrevations, map to state names
    if source_state_abbrev:
        df['State'] = df['State'].map(abbrev_us_state)
    df['State'] = df.apply(lambda x: clean_str_and_capitalize(x.State), axis=1)
    df['County'] = df.apply(lambda x: clean_str_and_capitalize(x.County), axis=1)

    # Pull and merge FIPS on state and county
    mapping_FIPS = get_county_FIPS(year)
    df = df.merge(mapping_FIPS, how='left')

    # Where no county match occurs, assign state FIPS instead
    mapping_FIPS = get_state_FIPS()
    mapping_FIPS.drop(columns=['County'], inplace=True)
    df = df.merge(mapping_FIPS, left_on='State', right_on='State', how='left')
    df['Location'] = df['FIPS_x'].where(df['FIPS_x'].notnull(), df['FIPS_y'])
    df.drop(columns=['FIPS_x', 'FIPS_y'], inplace=True)

    return df


def update_geoscale(df, to_scale):
    """
    Updates df['Location'] based on specified to_scale
    :param df: df, requires Location column
    :param to_scale: str, target geoscale
    :return: df, with 5 digit fips
    """
    # code for when the "Location" is a FIPS based system
    if to_scale == 'state':
        df.loc[:, 'Location'] = df['Location'].apply(lambda x: str(x[0:2]))
        # pad zeros
        df.loc[:, 'Location'] = df['Location'].apply(lambda x:
                                                     x.ljust(3 + len(x), '0') if len(x) < 5 else x)
    elif to_scale == 'national':
        df.loc[:, 'Location'] = US_FIPS
    return df


def clean_str_and_capitalize(s):
    """
    Trim whitespace, modify string so first letter capitalized.
    :param s: str
    :return: str, formatted
    """
    if s.__class__ == str:
        s = s.strip()
        s = s.lower()
        s = s.capitalize()
    return s


def capitalize_first_letter(string):
    """
    Capitalize first letter of words
    :param string: str
    :return: str, modified
    """
    return_string = ""
    split_array = string.split(" ")
    for s in split_array:
        return_string = return_string + " " + s.capitalize()
    return return_string.strip()


def get_state_FIPS(year='2015'):
    """
    Filters FIPS df for state codes only
    :param year: str, year of FIPS, defaults to 2015
    :return: FIPS df with only state level records
    """

    fips = read_stored_FIPS(year)
    fips = fips.drop_duplicates(subset='State')
    fips = fips[fips['State'].notnull()]
    return fips


def get_county_FIPS(year='2015'):
    """
    Filters FIPS df for county codes only
    :param year: str, year of FIPS, defaults to 2015
    :return: FIPS df with only county level records
    """
    fips = read_stored_FIPS(year)
    fips = fips.drop_duplicates(subset='FIPS')
    fips = fips[fips['County'].notnull()]
    return fips


def get_all_state_FIPS_2(year='2015'):
    """
    Gets a subset of all FIPS 2 digit codes for states
    :param year: str, year of FIPS, defaults to 2015
    :return: df with 'State' and 'FIPS_2' cols
    """

    state_fips = get_state_FIPS(year)
    state_fips.loc[:, 'FIPS_2'] = state_fips['FIPS'].apply(lambda x: x[0:2])
    state_fips = state_fips[['State', 'FIPS_2']]
    return state_fips


# From https://gist.github.com/rogerallen/1583593
# removed non US states, PR, MP, VI
us_state_abbrev = {
    'Alabama': 'AL',
    'Alaska': 'AK',
    'Arizona': 'AZ',
    'Arkansas': 'AR',
    'California': 'CA',
    'Colorado': 'CO',
    'Connecticut': 'CT',
    'Delaware': 'DE',
    'District of Columbia': 'DC',
    'Florida': 'FL',
    'Georgia': 'GA',
    'Hawaii': 'HI',
    'Idaho': 'ID',
    'Illinois': 'IL',
    'Indiana': 'IN',
    'Iowa': 'IA',
    'Kansas': 'KS',
    'Kentucky': 'KY',
    'Louisiana': 'LA',
    'Maine': 'ME',
    'Maryland': 'MD',
    'Massachusetts': 'MA',
    'Michigan': 'MI',
    'Minnesota': 'MN',
    'Mississippi': 'MS',
    'Missouri': 'MO',
    'Montana': 'MT',
    'Nebraska': 'NE',
    'Nevada': 'NV',
    'New Hampshire': 'NH',
    'New Jersey': 'NJ',
    'New Mexico': 'NM',
    'New York': 'NY',
    'North Carolina': 'NC',
    'North Dakota': 'ND',
    'Ohio': 'OH',
    'Oklahoma': 'OK',
    'Oregon': 'OR',
    'Pennsylvania': 'PA',
    'Rhode Island': 'RI',
    'South Carolina': 'SC',
    'South Dakota': 'SD',
    'Tennessee': 'TN',
    'Texas': 'TX',
    'Utah': 'UT',
    'Vermont': 'VT',
    'Virginia': 'VA',
    'Washington': 'WA',
    'West Virginia': 'WV',
    'Wisconsin': 'WI',
    'Wyoming': 'WY',
}

# thank you to @kinghelix and @trevormarburger for this idea
abbrev_us_state = dict(map(reversed, us_state_abbrev.items()))


def get_region_and_division_codes():
    """
    Load the Census Regions csv
    :return: pandas df of census regions
    """
    df = pd.read_csv(datapath + "Census_Regions_and_Divisions.csv", dtype="str")
    return df


def assign_census_regions(df_load):
    """
    Assign census regions as a LocationSystem
    :param df_load: fba or fbs
    :return: df with census regions as LocationSystem
    """
    # load census codes
    census_codes_load = get_region_and_division_codes()
    census_codes = census_codes_load[census_codes_load['LocationSystem'] == 'Census_Region']

    # merge df with census codes
    df = df_load.merge(census_codes[['Name', 'Region']],
                       left_on=['Location'], right_on=['Name'], how='left')
    # replace Location value
    df['Location'] = np.where(~df['Region'].isnull(), df['Region'], df['Location'])

    # modify LocationSystem
    # merge df with census codes
    df = df.merge(census_codes[['Region', 'LocationSystem']],
                  left_on=['Region'], right_on=['Region'], how='left')
    # replace Location value
    df['LocationSystem_x'] = np.where(~df['LocationSystem_y'].isnull(),
                                      df['LocationSystem_y'], df['LocationSystem_x'])

    # drop census columns
    df = df.drop(columns=['Name', 'Region', 'LocationSystem_y'])
    df = df.rename(columns={'LocationSystem_x': 'LocationSystem'})

    return df


def call_country_code(country):
    """
    use pycountry to call on 3 digit iso country code
    :param country: str, name of country
    :return: str, ISO code
    """
    return pycountry.countries.get(name=country).numeric


def convert_fba_unit(df):
    """
    Convert unit to standard
    :param df: df, FBA flowbyactivity
    :return: df, FBA with standarized units
    """
    # Convert Water units 'Bgal/d' and 'Mgal/d' to Mgal
    days_in_year = 365
    df.loc[:, 'FlowAmount'] = np.where(df['Unit'] == 'Bgal/d',
                                       df['FlowAmount'] * 1000 * days_in_year, df['FlowAmount'])
    df.loc[:, 'Unit'] = np.where(df['Unit'] == 'Bgal/d', 'Mgal', df['Unit'])

    df.loc[:, 'FlowAmount'] = np.where(df['Unit'] == 'Mgal/d',
                                       df['FlowAmount'] * days_in_year, df['FlowAmount'])
    df.loc[:, 'Unit'] = np.where(df['Unit'] == 'Mgal/d', 'Mgal', df['Unit'])

    # Convert Land unit 'Thousand Acres' to 'Acres
    acres_in_thousand_acres = 1000
    df.loc[:, 'FlowAmount'] = np.where(df['Unit'] == 'Thousand Acres',
                                       df['FlowAmount'] * acres_in_thousand_acres,
                                       df['FlowAmount'])
    df.loc[:, 'Unit'] = np.where(df['Unit'] == 'Thousand Acres', 'Acres', df['Unit'])

    # Convert Energy unit "Quadrillion Btu" to MJ
    mj_in_btu = .0010550559
    # 1 Quad = .0010550559 x 10^15
    df.loc[:, 'FlowAmount'] = np.where(df['Unit'] == 'Quadrillion Btu',
                                       df['FlowAmount'] * mj_in_btu * (10 ** 15),
                                       df['FlowAmount'])
    df.loc[:, 'Unit'] = np.where(df['Unit'] == 'Quadrillion Btu', 'MJ', df['Unit'])

    # Convert Energy unit "Trillion Btu" to MJ
    # 1 Tril = .0010550559 x 10^14
    df.loc[:, 'FlowAmount'] = np.where(df['Unit'] == 'Trillion Btu',
                                       df['FlowAmount'] * mj_in_btu * (10 ** 14),
                                       df['FlowAmount'])
    df.loc[:, 'Unit'] = np.where(df['Unit'] == 'Trillion Btu', 'MJ', df['Unit'])

    df.loc[:, 'FlowAmount'] = np.where(df['Unit'] == 'million Cubic metres/year',
                                       df['FlowAmount'] * 264.172, df['FlowAmount'])
    df.loc[:, 'Unit'] = np.where(df['Unit'] == 'million Cubic metres/year', 'Mgal', df['Unit'])

    # Convert mass units (LB or TON) to kg
    ton_to_kg = 907.185
    lb_to_kg = 0.45359
    df.loc[:, 'FlowAmount'] = np.where(df['Unit'] == 'TON',
                                       df['FlowAmount'] * ton_to_kg,
                                       df['FlowAmount'])
    df.loc[:, 'FlowAmount'] = np.where(df['Unit'] == 'LB',
                                       df['FlowAmount'] * lb_to_kg,
                                       df['FlowAmount'])
    df.loc[:, 'Unit'] = np.where((df['Unit'] == 'TON') | (df['Unit'] == 'LB'),
                                 'kg', df['Unit'])

    return df


def find_true_file_path(filedirectory, filename, extension):
    """
    If filename does not match filename within flowsa due to added extensions
    onto the filename, cycle through
    name, dropping strings after each underscore until the name is found
    :param filedirectory: string, path to directory
    :param filename: string, name of original file searching for
    :param extension: string, type of file, such as "yaml" or "py"
    :return: string, corrected file path name
    """

    # if a file does not exist modify file name, dropping ext after last underscore
    while os.path.exists(f"{filedirectory}{filename}.{extension}") is False:
        # continue dropping last underscore/extension until file name does exist
        filename = filename.rsplit("_", 1)[0]

    return filename


def rename_log_file(filename, fb_meta):
    """
    Rename the log file saved to local directory using df meta for df
    :param filename: str, name of dataset
    :param fb_meta: metadata for parquet
    :param fb_type: str, 'FlowByActivity' or 'FlowBySector'
    :return: modified log file name
    """
    # original log file name - all log statements
    log_file = f'{logoutputpath}{"flowsa.log"}'
    # generate new log name
    new_log_name = f'{logoutputpath}{filename}{"_v"}' \
                   f'{fb_meta.tool_version}{"_"}{fb_meta.git_hash}{".log"}'
    # create log directory if missing
    create_paths_if_missing(logoutputpath)
    # rename the standard log file name (os.rename throws error if file already exists)
    shutil.copy(log_file, new_log_name)
    # original log file name - validation
    log_file = f'{logoutputpath}{"validation_flowsa.log"}'
    # generate new log name
    new_log_name = f'{logoutputpath}{filename}_v' \
                   f'{fb_meta.tool_version}_{fb_meta.git_hash}_validation.log'
    # create log directory if missing
    create_paths_if_missing(logoutputpath)
    # rename the standard log file name (os.rename throws error if file already exists)
    shutil.copy(log_file, new_log_name)<|MERGE_RESOLUTION|>--- conflicted
+++ resolved
@@ -13,93 +13,8 @@
 import pandas as pd
 import numpy as np
 import pycountry
-<<<<<<< HEAD
-from esupy.processed_data_mgmt import Paths, create_paths_if_missing
-from esupy.util import get_git_hash
-
-# set version number for use in FBA and FBS output naming schemas, needs to be updated with setup.py
-PKG_VERSION_NUMBER = '0.3.3'
-
-try:
-    MODULEPATH = os.path.dirname(os.path.realpath(__file__)).replace('\\', '/') + '/'
-except NameError:
-    MODULEPATH = 'flowsa/'
-
-datapath = MODULEPATH + 'data/'
-sourceconfigpath = datapath + 'flowbyactivitymethods/'
-crosswalkpath = datapath + 'activitytosectormapping/'
-flowbysectormethodpath = datapath + 'flowbysectormethods/'
-flowbysectoractivitysetspath = datapath + 'flowbysectoractivitysets/'
-externaldatapath = datapath + 'external_data/'
-
-datasourcescriptspath = MODULEPATH + 'data_source_scripts/'
-
-paths = Paths()
-paths.local_path = os.path.realpath(paths.local_path + "/flowsa")
-outputpath = paths.local_path.replace('\\', '/') + '/'
-fbaoutputpath = outputpath + 'FlowByActivity/'
-fbsoutputpath = outputpath + 'FlowBySector/'
-biboutputpath = outputpath + 'Bibliography/'
-logoutputpath = outputpath + 'Log/'
-
-DEFAULT_DOWNLOAD_IF_MISSING = False
-
-# paths to scripts
-scriptpath = os.path.dirname(os.path.dirname(os.path.abspath(__file__))).replace('\\', '/') + \
-             '/scripts/'
-scriptsFBApath = scriptpath + 'FlowByActivity_Datasets/'
-
-
-# define 4 logs, one for general information, one for major validation logs that are
-# also included in the general info log, one for very specific validation that is only
-# included in the validation log, and a console printout that includes general and
-# validation, but not detailed validation
-create_paths_if_missing(logoutputpath)
-
-# format for logging .txt generated
-formatter = logging.Formatter('%(asctime)s %(levelname)-8s %(message)s',
-                              datefmt='%Y-%m-%d %H:%M:%S')
-
-# create loggers
-# general logger
-log = logging.getLogger('allLog')
-log.setLevel(logging.DEBUG)
-log.propagate=False
-# log.propagate=False
-# general validation logger
-vLog = logging.getLogger('validationLog')
-vLog.setLevel(logging.DEBUG)
-vLog.propagate=False
-# detailed validation logger
-vLogDetailed = logging.getLogger('validationLogDetailed')
-vLogDetailed.setLevel(logging.DEBUG)
-vLogDetailed.propagate=False
-
-# create handlers
-# create handler for overall logger
-log_fh = logging.FileHandler(logoutputpath+'flowsa.log', mode='w')
-log_fh.setFormatter(formatter)
-# create handler for general validation information
-vLog_fh = logging.FileHandler(logoutputpath+'validation_flowsa.log', mode='w')
-vLog_fh.setFormatter(formatter)
-# create console handler
-ch = logging.StreamHandler(sys.stdout)
-ch.setLevel(logging.INFO)
-ch.setFormatter(formatter)
-
-# add handlers to various loggers
-# general logger
-log.addHandler(ch) # print to console
-log.addHandler(log_fh)
-vLog.addHandler(log_fh)
-# validation logger
-vLog.addHandler(ch) # print to console
-vLog.addHandler(vLog_fh)
-vLogDetailed.addHandler(vLog_fh)
-=======
 from esupy.processed_data_mgmt import create_paths_if_missing
 from flowsa.settings import datapath, outputpath, logoutputpath, sourceconfigpath, log
->>>>>>> f93d381d
 
 
 # Sets default Sector Source Name
