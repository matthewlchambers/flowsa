--- conflicted
+++ resolved
@@ -258,233 +258,6 @@
     return return_string.strip()
 
 
-<<<<<<< HEAD
-def convert_fba_unit(df):
-    """
-    Convert unit to standard
-    :param df: df, FBA flowbyactivity
-    :return: df, FBA with standarized units
-    """
-    # Convert Water units 'Bgal/d' and 'Mgal/d' to Mgal
-    days_in_year = 365
-    df.loc[:, 'FlowAmount'] = np.where(
-        df['Unit'] == 'Bgal/d',
-        df['FlowAmount'] * 1000 * days_in_year,
-        df['FlowAmount'])
-    df.loc[:, 'Unit'] = np.where(df['Unit'] == 'Bgal/d',
-                                 'Mgal', df['Unit'])
-
-    df.loc[:, 'FlowAmount'] = np.where(
-        df['Unit'] == 'Mgal/d',
-        df['FlowAmount'] * days_in_year,
-        df['FlowAmount'])
-    df.loc[:, 'Unit'] = np.where(df['Unit'] == 'Mgal/d',
-                                 'Mgal', df['Unit'])
-
-    # Convert Land unit 'Thousand Acres' to 'Acres
-    acres_in_thousand_acres = 1000
-    df.loc[:, 'FlowAmount'] = np.where(
-        df['Unit'] == 'Thousand Acres',
-        df['FlowAmount'] * acres_in_thousand_acres,
-        df['FlowAmount'])
-    df.loc[:, 'Unit'] = np.where(df['Unit'] == 'Thousand Acres',
-                                 'Acres', df['Unit'])
-
-    # Convert Energy unit "Quadrillion Btu" to MJ
-    mj_in_btu = .0010550559
-    # 1 Quad = .0010550559 x 10^15
-    df.loc[:, 'FlowAmount'] = np.where(
-        df['Unit'] == 'Quadrillion Btu',
-        df['FlowAmount'] * mj_in_btu * (10 ** 15),
-        df['FlowAmount'])
-    df.loc[:, 'Unit'] = np.where(df['Unit'] == 'Quadrillion Btu',
-                                 'MJ', df['Unit'])
-
-    # Convert Energy unit "Trillion Btu" to MJ
-    # 1 Tril = .0010550559 x 10^14
-    df.loc[:, 'FlowAmount'] = np.where(
-        df['Unit'] == 'Trillion Btu',
-        df['FlowAmount'] * mj_in_btu * (10 ** 14),
-        df['FlowAmount'])
-    df.loc[:, 'Unit'] = np.where(df['Unit'] == 'Trillion Btu',
-                                 'MJ', df['Unit'])
-
-    df.loc[:, 'FlowAmount'] = np.where(
-        df['Unit'] == 'million Cubic metres/year',
-        df['FlowAmount'] * 264.172,
-        df['FlowAmount'])
-    df.loc[:, 'Unit'] = np.where(df['Unit'] == 'million Cubic metres/year',
-                                 'Mgal', df['Unit'])
-
-    # Convert mass units (LB or TON) to kg
-    ton_to_kg = 907.185
-    lb_to_kg = 0.45359
-    df.loc[:, 'FlowAmount'] = np.where(
-        df['Unit'] == 'TON',
-        df['FlowAmount'] * ton_to_kg,
-        df['FlowAmount'])
-    df.loc[:, 'FlowAmount'] = np.where(
-        df['Unit'] == 'LB',
-        df['FlowAmount'] * lb_to_kg,
-        df['FlowAmount'])
-    df.loc[:, 'Unit'] = np.where((df['Unit'] == 'TON') | (df['Unit'] == 'LB'),
-                                 'kg', df['Unit'])
-=======
-def get_state_FIPS(year='2015'):
-    """
-    Filters FIPS df for state codes only
-    :param year: str, year of FIPS, defaults to 2015
-    :return: FIPS df with only state level records
-    """
-
-    fips = read_stored_FIPS(year)
-    fips = fips.drop_duplicates(subset='State')
-    fips = fips[fips['State'].notnull()]
-    return fips
-
-
-def get_county_FIPS(year='2015'):
-    """
-    Filters FIPS df for county codes only
-    :param year: str, year of FIPS, defaults to 2015
-    :return: FIPS df with only county level records
-    """
-    fips = read_stored_FIPS(year)
-    fips = fips.drop_duplicates(subset='FIPS')
-    fips = fips[fips['County'].notnull()]
-    return fips
-
-
-def get_all_state_FIPS_2(year='2015'):
-    """
-    Gets a subset of all FIPS 2 digit codes for states
-    :param year: str, year of FIPS, defaults to 2015
-    :return: df with 'State' and 'FIPS_2' cols
-    """
-
-    state_fips = get_state_FIPS(year)
-    state_fips.loc[:, 'FIPS_2'] = state_fips['FIPS'].apply(lambda x: x[0:2])
-    state_fips = state_fips[['State', 'FIPS_2']]
-    return state_fips
-
-
-# From https://gist.github.com/rogerallen/1583593
-# removed non US states, PR, MP, VI
-us_state_abbrev = {
-    'Alabama': 'AL',
-    'Alaska': 'AK',
-    'Arizona': 'AZ',
-    'Arkansas': 'AR',
-    'California': 'CA',
-    'Colorado': 'CO',
-    'Connecticut': 'CT',
-    'Delaware': 'DE',
-    'District of Columbia': 'DC',
-    'Florida': 'FL',
-    'Georgia': 'GA',
-    'Hawaii': 'HI',
-    'Idaho': 'ID',
-    'Illinois': 'IL',
-    'Indiana': 'IN',
-    'Iowa': 'IA',
-    'Kansas': 'KS',
-    'Kentucky': 'KY',
-    'Louisiana': 'LA',
-    'Maine': 'ME',
-    'Maryland': 'MD',
-    'Massachusetts': 'MA',
-    'Michigan': 'MI',
-    'Minnesota': 'MN',
-    'Mississippi': 'MS',
-    'Missouri': 'MO',
-    'Montana': 'MT',
-    'Nebraska': 'NE',
-    'Nevada': 'NV',
-    'New Hampshire': 'NH',
-    'New Jersey': 'NJ',
-    'New Mexico': 'NM',
-    'New York': 'NY',
-    'North Carolina': 'NC',
-    'North Dakota': 'ND',
-    'Ohio': 'OH',
-    'Oklahoma': 'OK',
-    'Oregon': 'OR',
-    'Pennsylvania': 'PA',
-    'Rhode Island': 'RI',
-    'South Carolina': 'SC',
-    'South Dakota': 'SD',
-    'Tennessee': 'TN',
-    'Texas': 'TX',
-    'Utah': 'UT',
-    'Vermont': 'VT',
-    'Virginia': 'VA',
-    'Washington': 'WA',
-    'West Virginia': 'WV',
-    'Wisconsin': 'WI',
-    'Wyoming': 'WY',
-}
-
-# thank you to @kinghelix and @trevormarburger for this idea
-abbrev_us_state = {abbr: state for state, abbr in us_state_abbrev.items()}
-
-
-def get_region_and_division_codes():
-    """
-    Load the Census Regions csv
-    :return: pandas df of census regions
-    """
-    df = pd.read_csv(f"{datapath}Census_Regions_and_Divisions.csv",
-                     dtype="str")
-    return df
-
-
-def assign_census_regions(df_load):
-    """
-    Assign census regions as a LocationSystem
-    :param df_load: fba or fbs
-    :return: df with census regions as LocationSystem
-    """
-    # load census codes
-    census_codes_load = get_region_and_division_codes()
-    census_codes = census_codes_load[
-        census_codes_load['LocationSystem'] == 'Census_Region']
-
-    # merge df with census codes
-    df = df_load.merge(census_codes[['Name', 'Region']],
-                       left_on=['Location'], right_on=['Name'], how='left')
-    # replace Location value
-    df['Location'] = np.where(~df['Region'].isnull(),
-                              df['Region'], df['Location'])
-
-    # modify LocationSystem
-    # merge df with census codes
-    df = df.merge(census_codes[['Region', 'LocationSystem']],
-                  left_on=['Region'], right_on=['Region'], how='left')
-    # replace Location value
-    df['LocationSystem_x'] = np.where(~df['LocationSystem_y'].isnull(),
-                                      df['LocationSystem_y'],
-                                      df['LocationSystem_x'])
-
-    # drop census columns
-    df = df.drop(columns=['Name', 'Region', 'LocationSystem_y'])
-    df = df.rename(columns={'LocationSystem_x': 'LocationSystem'})
->>>>>>> cd9dc646
-
-    return df
-
-
-<<<<<<< HEAD
-=======
-def call_country_code(country):
-    """
-    use pycountry to call on 3 digit iso country code
-    :param country: str, name of country
-    :return: str, ISO code
-    """
-    return pycountry.countries.get(name=country).numeric
-
-
->>>>>>> cd9dc646
 def get_flowsa_base_name(filedirectory, filename, extension):
     """
     If filename does not match filename within flowsa due to added extensions
