--- conflicted
+++ resolved
@@ -308,19 +308,10 @@
 
     # in df, where sector is a personal expenditure value, and
     # location = 00000, replace with rural res value
-<<<<<<< HEAD
     vlog.info('The only category for MLU other land use is rural land '
               'occupation. All other land area in this category is '
               'unassigned to sectors, resulting in unaccounted land area.')
-    df['FlowAmount'] = np.where(df['SectorConsumedBy'].isin(household),
-                                rural_res, df['FlowAmount'])
-=======
-    vLogDetailed.info('The only category for MLU other land use is rural land '
-                      'occupation. All other land area in this category is '
-                      'unassigned to sectors, resulting in unaccounted land '
-                      'area.')
     fba['FlowAmount'] = np.where(fba['SectorConsumedBy'].isin(household),
                                  rural_res, fba['FlowAmount'])
->>>>>>> 560ff693
 
     return fba