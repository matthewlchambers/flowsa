# BEA.py (flowsa)
# !/usr/bin/env python3
# coding=utf-8

"""
Supporting functions for BEA data.

Generation of BEA Gross Output data as FBA, csv files for BEA data
originate from USEEIOR and were originally generated on 2020-07-14.
"""
import pandas as pd
<<<<<<< HEAD
from flowsa.location import US_FIPS
=======
from flowsa.common import US_FIPS, fbs_activity_fields
from flowsa.schema import activity_fields
>>>>>>> cd9dc646
from flowsa.settings import externaldatapath
from flowsa.flowbyfunctions import assign_fips_location_system
from flowsa.fbs_allocation import allocation_helper


def bea_gdp_parse(*, year, **_):
    """
    Combine, parse, and format the provided dataframes
    :param year: year
    :return: df, parsed and partially formatted to flowbyactivity
        specifications
    """
    # Read directly into a pandas df
    df_raw = pd.read_csv(externaldatapath + "BEA_GDP_GrossOutput_IO.csv")

    df = df_raw.rename(columns={'Unnamed: 0': 'ActivityProducedBy'})

    # use "melt" fxn to convert colummns into rows
    df = df.melt(id_vars=["ActivityProducedBy"],
                 var_name="Year",
                 value_name="FlowAmount")

    df = df[df['Year'] == year]
    # hardcode data
    df["Class"] = "Money"
    df["FlowType"] = "TECHNOSPHERE_FLOW"
    df['Description'] = 'BEA_2012_Detail_Code'
    df['FlowName'] = 'Gross Output'
    df["SourceName"] = "BEA_GDP_GrossOutput"
    df["Location"] = US_FIPS
    # state FIPS codes have not changed over last decade
    df['LocationSystem'] = "FIPS_2015"
    df["Unit"] = "USD"
    df['DataReliability'] = 5  # tmp
    df['DataCollection'] = 5  # tmp

    return df


def bea_use_detail_br_parse(*, year, **_):
    """
    Combine, parse, and format the provided dataframes
    :param year: year)
    :return: df, parsed and partially formatted to
        flowbyactivity specifications
    """
    csv_load = f'{externaldatapath}BEA_{str(year)}' \
               f'_Detail_Use_PRO_BeforeRedef.csv'
    df_raw = pd.read_csv(csv_load)

    # first column is the commodity being consumed
    df = df_raw.rename(columns={'Unnamed: 0': 'ActivityProducedBy'})

    # use "melt" fxn to convert colummns into rows
    df = df.melt(id_vars=["ActivityProducedBy"],
                 var_name="ActivityConsumedBy",
                 value_name="FlowAmount")

    df['Year'] = str(year)
    # hardcode data
    df['FlowName'] = "USD" + str(year)
    df["Class"] = "Money"
    df["FlowType"] = "TECHNOSPHERE_FLOW"
    df['Description'] = 'BEA_2012_Detail_Code'
    df["SourceName"] = "BEA_Use_Detail_PRO_BeforeRedef"
    df["Location"] = US_FIPS
    df['LocationSystem'] = "FIPS_2015"
    # original unit in million USD
    df['FlowAmount'] = df['FlowAmount'] * 1000000
    df["Unit"] = "USD"
    df['DataReliability'] = 5  # tmp
    df['DataCollection'] = 5  # tmp

    return df


def bea_make_detail_br_parse(*, year, **_):
    """
    Combine, parse, and format the provided dataframes
    :param year: year
    :return: df, parsed and partially formatted to
        flowbyactivity specifications
    """
    # Read directly into a pandas df
    df_raw = pd.read_csv(externaldatapath + "BEA_" + str(year) +
                         "_Detail_Make_BeforeRedef.csv")

    # first column is the industry
    df = df_raw.rename(columns={'Unnamed: 0': 'ActivityProducedBy'})

    # use "melt" fxn to convert colummns into rows
    df = df.melt(id_vars=["ActivityProducedBy"],
                 var_name="ActivityConsumedBy",
                 value_name="FlowAmount")

    df['Year'] = str(year)
    # hardcode data
    df['FlowName'] = "USD" + str(year)
    df["Class"] = "Money"
    df["FlowType"] = "TECHNOSPHERE_FLOW"
    df['Description'] = 'BEA_2012_Detail_Code'
    df["SourceName"] = "BEA_Make_Detail_BeforeRedef"
    df["Location"] = US_FIPS
    df['LocationSystem'] = "FIPS_2015"
    # original unit in million USD
    df['FlowAmount'] = df['FlowAmount'] * 1000000
    df["Unit"] = "USD"
    df['DataReliability'] = 5  # tmp
    df['DataCollection'] = 5  # tmp

    return df


def bea_make_ar_parse(*, year, **_):
    """
    Combine, parse, and format the provided dataframes
    :param dataframe_list: list of dataframes to concat and format
    :param args: dictionary, used to run flowbyactivity.py
        ('year' and 'source')
    :return: df, parsed and partially formatted to
        flowbyactivity specifications
    """
    # df = pd.concat(dataframe_list, sort=False)
    df_load = pd.read_csv(externaldatapath + "BEA_" + year +
                          "_Make_AfterRedef.csv", dtype="str")
    # strip whitespace
    df = df_load.apply(lambda x: x.str.strip())
    # drop rows of data
    df = df[df['Industry'] == df['Commodity']].reset_index(drop=True)
    # drop columns
    df = df.drop(columns=['Commodity', 'CommodityDescription'])
    # rename columns
    df = df.rename(columns={'Industry': 'ActivityProducedBy',
                            'IndustryDescription': 'Description',
                            'ProVal': 'FlowAmount',
                            'IOYear': 'Year'})
    df.loc[:, 'FlowAmount'] = df['FlowAmount'].astype(float) * 1000000
    # hard code data
    df['Class'] = 'Money'
    df['SourceName'] = 'BEA_Make_AR'
    df['Unit'] = 'USD'
    df['Location'] = US_FIPS
    df = assign_fips_location_system(df, year)
    df['FlowName'] = 'Gross Output Producer Value After Redef'
    df['DataReliability'] = 5  # tmp
    df['DataCollection'] = 5  # tmp

    return df


def subset_BEA_table(df, attr, **_):
    """
    Modify loaded BEA table (make or use) based on data in the FBA method yaml
    :param df: df, flowbyactivity format
    :param attr: dictionary, attribute data from method yaml for activity set
    :return: modified BEA dataframe
    """
    # extract commodity to filter and which Activity column used to filter
    (commodity, ActivityCol), *rest = attr['clean_parameter'].items()
    df = df.loc[df[ActivityCol] == commodity].reset_index(drop=True)

    # set column to None to enable generalizing activity column later
    df.loc[:, ActivityCol] = None
    if set(fbs_activity_fields).issubset(df.columns):
        for v in activity_fields.values():
            if v[0]['flowbyactivity'] == ActivityCol:
                SectorCol = v[1]['flowbysector']
        df.loc[:, SectorCol] = None
    return df


def subset_and_allocate_BEA_table(df, attr, **_):
    """
    Temporary function to mimic use of 2nd helper allocation dataset
    """
    df = subset_BEA_table(df, attr)
    v = {'geoscale_to_use': 'national'}
    method2 = {'target_sector_source': 'NAICS_2012_Code'}
    attr2 = {"helper_source": "BLS_QCEW",
             "helper_method": "proportional",
             "helper_source_class": "Employment",
             "helper_source_year": 2012,
             "helper_flow": ["Number of employees"],
             "helper_from_scale": "national",
             "allocation_from_scale": "national",
             "clean_helper_fba": "clean_bls_qcew_fba",
             "clean_helper_fba_wsec": "bls_clean_allocation_fba_w_sec"}
    df2 = allocation_helper(df, attr2, method2, v, False)
    # Drop remaining rows with no sectors e.g. T001 and other final demands
    df2 = df2.dropna(subset=['SectorConsumedBy']).reset_index(drop=True)
    return df2<|MERGE_RESOLUTION|>--- conflicted
+++ resolved
@@ -9,12 +9,9 @@
 originate from USEEIOR and were originally generated on 2020-07-14.
 """
 import pandas as pd
-<<<<<<< HEAD
 from flowsa.location import US_FIPS
-=======
-from flowsa.common import US_FIPS, fbs_activity_fields
+from flowsa.common import fbs_activity_fields
 from flowsa.schema import activity_fields
->>>>>>> cd9dc646
 from flowsa.settings import externaldatapath
 from flowsa.flowbyfunctions import assign_fips_location_system
 from flowsa.fbs_allocation import allocation_helper
