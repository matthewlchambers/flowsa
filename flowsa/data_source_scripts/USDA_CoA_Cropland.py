# USDA_CoA_Cropland.py (flowsa)
# !/usr/bin/env python3
# coding=utf-8

"""
Functions used to import and parse USDA Census of Ag Cropland data
"""

import json
import numpy as np
import pandas as pd
from flowsa.common import US_FIPS, abbrev_us_state, WITHDRAWN_KEYWORD, \
    fbs_default_grouping_fields, fbs_fill_na_dict, \
    fba_wsec_default_grouping_fields
from flowsa.schema import flow_by_sector_fields
<<<<<<< HEAD
from flowsa.flowbyfunctions import assign_fips_location_system, \
    sector_aggregation, sector_disaggregation, sector_ratios, \
    load_fba_w_standardized_units, \
    equally_allocate_suppressed_parent_to_child_naics
from flowsa.allocation import allocate_by_sector, allocate_dropped_sector_data
=======
from flowsa.flowbyfunctions import assign_fips_location_system, sector_aggregation, \
    sector_disaggregation, sector_ratios, \
    load_fba_w_standardized_units, equally_allocate_suppressed_parent_to_child_naics
from flowsa.allocation import allocate_by_sector, equally_allocate_parent_to_child_naics
>>>>>>> 80a29a2c
from flowsa.dataclean import replace_NoneType_with_empty_cells, \
    replace_strings_with_NoneType, clean_df
from flowsa.sectormapping import add_sectors_to_flowbyactivity
from flowsa.validation import compare_df_units


def CoA_Cropland_URL_helper(*, build_url, config, **_):
    """
    This helper function uses the "build_url" input from flowbyactivity.py,
    which is a base url for data imports that requires parts of the url text
    string to be replaced with info specific to the data year. This function
    does not parse the data, only modifies the urls from which data is
    obtained.
    :param build_url: string, base url
    :param config: dictionary, items in FBA method yaml
    :return: list, urls to call, concat, parse, format into Flow-By-Activity
        format
    """
    # initiate url list for coa cropland data
    urls = []

    # call on state acronyms from common.py (and remove entry for DC)
    state_abbrevs = abbrev_us_state
    state_abbrevs = {k: v for (k, v) in state_abbrevs.items() if k != "DC"}

    # replace "__aggLevel__" in build_url to create three urls
    for x in config['agg_levels']:
        for y in config['sector_levels']:
            # at national level, remove the text string calling for
            # state acronyms
            if x == 'NATIONAL':
                url = build_url
                url = url.replace("__aggLevel__", x)
                url = url.replace("__secLevel__", y)
                url = url.replace("&state_alpha=__stateAlpha__", "")
                if y == "ECONOMICS":
                    url = url.replace(
                        "AREA HARVESTED&statisticcat_desc=AREA IN PRODUCTION&"
                        "statisticcat_desc=TOTAL&statisticcat_desc=AREA "
                        "BEARING %26 NON-BEARING",
                        "AREA&statisticcat_desc=AREA OPERATED")
                else:
                    url = url.replace("&commodity_desc=AG LAND&commodity_desc"
                                      "=FARM OPERATIONS", "")
                url = url.replace(" ", "%20")
                urls.append(url)
            else:
                # substitute in state acronyms for state and county url calls
                for z in state_abbrevs:
                    url = build_url
                    url = url.replace("__aggLevel__", x)
                    url = url.replace("__secLevel__", y)
                    url = url.replace("__stateAlpha__", z)
                    if y == "ECONOMICS":
                        url = url.replace(
                            "AREA HARVESTED&statisticcat_desc=AREA IN "
                            "PRODUCTION&statisticcat_desc=TOTAL&"
                            "statisticcat_desc=AREA BEARING %26 NON-BEARING",
                            "AREA&statisticcat_desc=AREA OPERATED")
                    else:
                        url = url.replace("&commodity_desc=AG LAND&commodity_"
                                          "desc=FARM OPERATIONS", "")
                    url = url.replace(" ", "%20")
                    urls.append(url)
    return urls


def coa_cropland_call(*, resp, **_):
    """
    Convert response for calling url to pandas dataframe, begin parsing df
    into FBA format
    :param url: string, url
    :param resp: df, response from url call
    :param args: dictionary, arguments specified when running
        flowbyactivity.py ('year' and 'source')
    :return: pandas dataframe of original source data
    """
    cropland_json = json.loads(resp.text)
    df_cropland = pd.DataFrame(data=cropland_json["data"])
    return df_cropland


def coa_cropland_parse(*, df_list, year, **_):
    """
    Combine, parse, and format the provided dataframes
    :param df_list: list of dataframes to concat and format
    :param args: dictionary, used to run flowbyactivity.py
        ('year' and 'source')
    :return: df, parsed and partially formatted to flowbyactivity
        specifications
    """
    df = pd.concat(df_list, sort=False)
    # specify desired data based on domain_desc
    df = df[~df['domain_desc'].isin(
        ['ECONOMIC CLASS', 'FARM SALES', 'IRRIGATION STATUS', 'CONCENTRATION',
         'ORGANIC STATUS', 'NAICS CLASSIFICATION', 'PRODUCERS'])]
    df = df[df['statisticcat_desc'].isin(
        ['AREA HARVESTED', 'AREA IN PRODUCTION', 'AREA BEARING & NON-BEARING',
         'AREA', 'AREA OPERATED', 'AREA GROWN'])]
    # drop rows that subset data into farm sizes (ex. 'area harvested:
    # (1,000 to 1,999 acres)
    df = df[~df['domaincat_desc'].str.contains(
        ' ACRES')].reset_index(drop=True)
    # drop Descriptions that contain certain phrases, as these data are
    # included in other categories
    df = df[~df['short_desc'].str.contains(
        'FRESH MARKET|PROCESSING|ENTIRE CROP|NONE OF CROP|PART OF CROP')]
    # drop Descriptions that contain certain phrases - only occur in
    # AG LAND data
    df = df[~df['short_desc'].str.contains(
        'INSURANCE|OWNED|RENTED|FAILED|FALLOW|IDLE')].reset_index(drop=True)
    # Many crops are listed as their own commodities as well as grouped
    # within a broader category (for example, orange
    # trees are also part of orchards). As this dta is not needed,
    # takes up space, and can lead to double counting if
    # included, want to drop these unused columns
    # subset dataframe into the 5 crop types and land in farms and drop rows
    # crop totals: drop all data
    # field crops: don't want certain commodities and don't
    # want detailed types of wheat, cotton, or sunflower
    df_fc = df[df['group_desc'] == 'FIELD CROPS']
    df_fc = df_fc[~df_fc['commodity_desc'].isin(
        ['GRASSES', 'GRASSES & LEGUMES, OTHER', 'LEGUMES', 'HAY', 'HAYLAGE'])]
    df_fc = df_fc[~df_fc['class_desc'].str.contains(
        'SPRING|WINTER|TRADITIONAL|OIL|PIMA|UPLAND', regex=True)]
    # fruit and tree nuts: only want a few commodities
    df_ftn = df[df['group_desc'] == 'FRUIT & TREE NUTS']
    df_ftn = df_ftn[df_ftn['commodity_desc'].isin(
        ['BERRY TOTALS', 'ORCHARDS'])]
    df_ftn = df_ftn[df_ftn['class_desc'].isin(['ALL CLASSES'])]
    # horticulture: only want a few commodities
    df_h = df[df['group_desc'] == 'HORTICULTURE']
    df_h = df_h[df_h['commodity_desc'].isin(
        ['CUT CHRISTMAS TREES', 'SHORT TERM WOODY CROPS'])]
    # vegetables: only want a few commodities
    df_v = df[df['group_desc'] == 'VEGETABLES']
    df_v = df_v[df_v['commodity_desc'].isin(['VEGETABLE TOTALS'])]
    # only want ag land and farm operations in farms & land & assets
    df_fla = df[df['group_desc'] == 'FARMS & LAND & ASSETS']
    df_fla = df_fla[df_fla['short_desc'].str.contains(
        "AG LAND|FARM OPERATIONS")]
    # drop the irrigated acreage in farms (want the irrigated harvested acres)
    df_fla = df_fla[
        ~((df_fla['domaincat_desc'] == 'AREA CROPLAND, HARVESTED: (ANY)') &
          (df_fla['domain_desc'] == 'AREA CROPLAND, HARVESTED') &
          (df_fla['short_desc'] == 'AG LAND, IRRIGATED - ACRES'))]
    # concat data frames
    df = pd.concat([df_fc, df_ftn, df_h, df_v, df_fla],
                   sort=False).reset_index(drop=True)
    # drop unused columns
    df = df.drop(columns=['agg_level_desc', 'location_desc', 'state_alpha',
                          'sector_desc', 'country_code', 'begin_code',
                          'watershed_code', 'reference_period_desc',
                          'asd_desc', 'county_name', 'source_desc',
                          'congr_district_code', 'asd_code', 'week_ending',
                          'freq_desc', 'load_time', 'zip_5', 'watershed_desc',
                          'region_desc', 'state_ansi', 'state_name',
                          'country_name', 'county_ansi', 'end_code',
                          'group_desc'])
    # create FIPS column by combining existing columns
    df.loc[df['county_code'] == '', 'county_code'] = '000'
    df['Location'] = df['state_fips_code'] + df['county_code']
    df.loc[df['Location'] == '99000', 'Location'] = US_FIPS

    # address non-NAICS classification data
    # use info from other columns to determine flow name
    df.loc[:, 'FlowName'] = df['statisticcat_desc'] + ', ' + \
                            df['prodn_practice_desc']
    df.loc[:, 'FlowName'] = df['FlowName'].str.replace(
        ", ALL PRODUCTION PRACTICES", "", regex=True)
    df.loc[:, 'FlowName'] = df['FlowName'].str.replace(
        ", IN THE OPEN", "", regex=True)
    # combine column information to create activity
    # information, and create two new columns for activities
    df['Activity'] = df['commodity_desc'] + ', ' + df['class_desc'] + ', ' + \
                     df['util_practice_desc']  # drop this column later
    # not interested in all data from class_desc
    df['Activity'] = df['Activity'].str.replace(
        ", ALL CLASSES", "", regex=True)
    # not interested in all data from class_desc
    df['Activity'] = df['Activity'].str.replace(
        ", ALL UTILIZATION PRACTICES", "", regex=True)
    df['ActivityProducedBy'] = np.where(
        df["unit_desc"] == 'OPERATIONS', df["Activity"], None)
    df['ActivityConsumedBy'] = np.where(
        df["unit_desc"] == 'ACRES', df["Activity"], None)

    # rename columns to match flowbyactivity format
    df = df.rename(columns={"Value": "FlowAmount", "unit_desc": "Unit",
                            "year": "Year", "CV (%)": "Spread",
                            "short_desc": "Description"})
    # drop remaining unused columns
    df = df.drop(columns=['Activity', 'class_desc', 'commodity_desc',
                          'domain_desc', 'state_fips_code', 'county_code',
                          'statisticcat_desc', 'prodn_practice_desc',
                          'domaincat_desc', 'util_practice_desc'])
    # modify contents of units column
    df.loc[df['Unit'] == 'OPERATIONS', 'Unit'] = 'p'
    # modify contents of flowamount column, "D" is supressed data,
    # "z" means less than half the unit is shown
    df['FlowAmount'] = df['FlowAmount'].str.strip()  # trim whitespace
    df.loc[df['FlowAmount'] == "(D)", 'FlowAmount'] = WITHDRAWN_KEYWORD
    df.loc[df['FlowAmount'] == "(Z)", 'FlowAmount'] = WITHDRAWN_KEYWORD
    df['FlowAmount'] = df['FlowAmount'].str.replace(",", "", regex=True)
    # USDA CoA 2017 states that (H) means CV >= 99.95,
    # therefore replacing with 99.95 so can convert column to int
    # (L) is a CV of <= 0.05
    df['Spread'] = df['Spread'].str.strip()
    df.loc[df['Spread'] == "(H)", 'Spread'] = 99.95
    df.loc[df['Spread'] == "(L)", 'Spread'] = 0.05
    df.loc[df['Spread'] == "", 'Spread'] = None
    df.loc[df['Spread'] == "(D)", 'Spread'] = WITHDRAWN_KEYWORD
    # add location system based on year of data
    df = assign_fips_location_system(df, year)
    # Add hardcoded data
    df['Class'] = np.where(df["Unit"] == 'ACRES', "Land", "Other")
    df['SourceName'] = "USDA_CoA_Cropland"
    df['FlowType'] = 'ELEMENTARY_FLOW'
    df['MeasureofSpread'] = "RSD"
    df['DataReliability'] = 5  # tmp
    df['DataCollection'] = 2

    return df


def coa_irrigated_cropland_fba_cleanup(fba, **kwargs):
    """
    When using irrigated cropland, aggregate sectors to cropland and total
    ag land. Doing this because published values for irrigated harvested
    cropland do not include the water use for vegetables, woody crops, berries.
    :param fba: df, COA FBA format
    :return: df, COA with dropped rows based on ActivityConsumedBy column
    """

    fba =\
        fba[~fba['ActivityConsumedBy'].isin(['AG LAND',
                                             'AG LAND, CROPLAND, HARVESTED']
                                            )].reset_index(drop=True)

    return fba


def coa_nonirrigated_cropland_fba_cleanup(fba, **kwargs):
    """
    When using irrigated cropland, aggregate sectors to cropland and total
    ag land. Doing this because published values for irrigated harvested
    cropland do not include the water use for vegetables, woody crops, berries.
    :param fba: df, COA when using non-irrigated data
    :return: df, COA nonirrigated data, modified
    """

    # drop rows of data that contain certain strings
    fba = fba[~fba['ActivityConsumedBy'].isin(
        ['AG LAND', 'AG LAND, CROPLAND, HARVESTED'])]

    # when include 'area harvested' and 'area in production' in
    # single dataframe, which is necessary to include woody crops,
    # 'vegetable totals' are double counted
    fba = fba[~((fba['FlowName'] == 'AREA IN PRODUCTION') &
                (fba['ActivityConsumedBy'] == 'VEGETABLE TOTALS'))]

    return fba


def disaggregate_coa_cropland_to_6_digit_naics(
        fba_w_sector, attr, method, **kwargs):
    """
    Disaggregate usda coa cropland to naics 6
    :param fba_w_sector: df, CoA cropland data, FBA format with sector columns
    :param attr: dictionary, attribute data from method yaml for activity set
    :param method: dictionary, FBS method yaml
    :param kwargs: dictionary, arguments that might be required for other
        functions. Currently includes data source name.
    :return: df, CoA cropland with disaggregated NAICS sectors
    """

    # define the activity and sector columns to base modifications on
    # these definitions will vary dependent on class type
    activity_col = 'ActivityConsumedBy'
    sector_col = 'SectorConsumedBy'

    # drop rows without assigned sectors
    fba_w_sector = fba_w_sector[
        ~fba_w_sector[sector_col].isna()].reset_index(drop=True)

    # modify the flowamounts related to the 6 naics 'orchards' are mapped to
    fba_w_sector = modify_orchard_flowamounts(
        fba_w_sector, activity_column=activity_col)

    # use ratios of usda 'land in farms' to determine animal use of
    # pasturelands at 6 digit naics
    fba_w_sector = disaggregate_pastureland(
        fba_w_sector, attr, method, year=attr['allocation_source_year'],
        sector_column=sector_col,
        download_FBA_if_missing=kwargs['download_FBA_if_missing'])

    # use ratios of usda 'harvested cropland' to determine
    # missing 6 digit naics
    fba_w_sector = disaggregate_cropland(
        fba_w_sector, attr, method, year=attr['allocation_source_year'],
        sector_column=sector_col,
        download_FBA_if_missing=kwargs['download_FBA_if_missing'])

    return fba_w_sector


def disaggregate_coa_cropland_to_6_digit_naics_for_water_withdrawal(
        fba_w_sector, attr, method, **kwargs):
    """
    Disaggregate usda coa cropland to naics 6
    :param fba_w_sector: df, CoA cropland data, FBA format with sector columns
    :param attr: dictionary, attribute data from method yaml for activity set
    :param method: dictionary, FBS method yaml
    :param kwargs: dictionary, arguments that might be required for other functions.
           Currently includes data source name.
    :return: df, CoA cropland with disaggregated NAICS sectors
    """

    # define the activity and sector columns to base modifications on
    # these definitions will vary dependent on class type
    activity_col = 'ActivityConsumedBy'
    sector_col = 'SectorConsumedBy'

    # drop rows without assigned sectors
    fba_w_sector = fba_w_sector[~fba_w_sector[sector_col].isna()].reset_index(drop=True)

    # modify the flowamounts related to the 6 naics 'orchards' are mapped to
    fba_w_sector = modify_orchard_flowamounts(fba_w_sector, activity_column=activity_col)

    # use ratios of usda 'land in farms' to determine animal use of pasturelands at 6 digit naics
    fba_w_sector = disaggregate_pastureland(fba_w_sector, attr, method, year=attr['allocation_source_year'],
                                            sector_column=sector_col,
                                            download_FBA_if_missing=kwargs[
                                                'download_FBA_if_missing'],
                                            parameter_drop=['1125'])

    # use ratios of usda 'harvested cropland' to determine missing 6 digit naics
    fba_w_sector = disaggregate_cropland(fba_w_sector, attr,
                                         method, year=attr['allocation_source_year'],
                                         sector_column=sector_col,
                                         download_FBA_if_missing=kwargs['download_FBA_if_missing'])

    return fba_w_sector


def modify_orchard_flowamounts(fba, activity_column):
    """
    In the CoA cropland crosswalk, the activity 'orchards' is mapped
    to eight 6-digit naics. Therefore, after mapping,
    divide the orchard flow amount by 8.
    :param fba: A FlowByActiivty df mapped to sectors
    :param activity_column: The activity column to base FlowAmount
        modifications on (ActivityProducedBy or ActivityConsumedBy)
    :return: df, CoA cropland data with modified FlowAmounts
    """

    # divide the Orchards data allocated to NAICS by 6 to avoid double counting
<<<<<<< HEAD
    fba.loc[fba[activity_column] == 'ORCHARDS', 'FlowAmount'] = \
        fba['FlowAmount'] / 6
=======
    fba.loc[fba[activity_column] == 'ORCHARDS',
            'FlowAmount'] = fba['FlowAmount'] / 8
>>>>>>> 80a29a2c

    return fba


def disaggregate_pastureland(fba_w_sector, attr, method, year,
<<<<<<< HEAD
                             sector_column, download_FBA_if_missing):
=======
                             sector_column, download_FBA_if_missing, **kwargs):
>>>>>>> 80a29a2c
    """
    The USDA CoA Cropland irrigated pastureland data only links
    to the 3 digit NAICS '112'. This function uses state
    level CoA 'Land in Farms' to allocate the county level acreage data to
    6 digit NAICS.
    :param fba_w_sector: df, the CoA Cropland dataframe after linked to sectors
    :param attr: dictionary, attribute data from method yaml for activity set
    :param method: string, methodname
    :param year: str, year of data being disaggregated
    :param sector_column: str, the sector column on which to make df
                          modifications (SectorProducedBy or SectorConsumedBy)
    :param download_FBA_if_missing: bool, if True will attempt to load
        FBAS used in generating the FBS from remote server prior to
        generating if file not found locally
    :return: df, the CoA cropland dataframe with disaggregated pastureland data
    """

    # tmp drop NoneTypes
    fba_w_sector = replace_NoneType_with_empty_cells(fba_w_sector)

    # subset the coa data so only pastureland
    p = fba_w_sector.loc[fba_w_sector[sector_column].apply(
        lambda x: x[0:3]) == '112'].reset_index(drop=True)
    if len(p) != 0:
        # add temp loc column for state fips
        p = p.assign(Location_tmp=p['Location'].apply(lambda x: x[0:2]))

        # load usda coa cropland naics
        df_f = load_fba_w_standardized_units(
            datasource='USDA_CoA_Cropland_NAICS', year=year, flowclass='Land',
            download_FBA_if_missing=download_FBA_if_missing)
        # subset to land in farms data
        df_f = df_f[df_f['FlowName'] == 'FARM OPERATIONS']
        # subset to rows related to pastureland
        df_f = df_f.loc[df_f['ActivityConsumedBy'].apply(
            lambda x: x[0:3]) == '112']
        # drop rows with "&'
<<<<<<< HEAD
        df_f = df_f[~df_f['ActivityConsumedBy'].str.contains(
            '&')].reset_index(drop=True)
=======
        df_f = df_f[~df_f['ActivityConsumedBy'].str.contains('&')]
        if 'parameter_drop' in kwargs:
            # drop aquaculture because pastureland not used for aquaculture
            df_f = df_f[~df_f['ActivityConsumedBy'].isin(kwargs['parameter_drop'])]
>>>>>>> 80a29a2c
        # create sector columns
        df_f = add_sectors_to_flowbyactivity(
            df_f, sectorsourcename=method['target_sector_source'])
        # estimate suppressed data by equal allocation
        df_f = equally_allocate_suppressed_parent_to_child_naics(
            df_f, 'SectorConsumedBy', fba_wsec_default_grouping_fields)
        # create proportional ratios
        group_cols = [e for e in fba_wsec_default_grouping_fields if
                      e not in ('ActivityProducedBy', 'ActivityConsumedBy')]
        df_f = allocate_by_sector(df_f, attr, 'proportional', group_cols)
        # tmp drop NoneTypes
        df_f = replace_NoneType_with_empty_cells(df_f)
        # drop naics = '11
        df_f = df_f[df_f[sector_column] != '11']
        # drop 000 in location
        df_f = df_f.assign(Location=df_f['Location'].apply(lambda x: x[0:2]))

        # check units before merge
        compare_df_units(p, df_f)
        # merge the coa pastureland data with land in farm data
        df = p.merge(df_f[[sector_column, 'Location', 'FlowAmountRatio']],
                     how='left', left_on="Location_tmp", right_on="Location")
        # multiply the flowamount by the flowratio
        df.loc[:, 'FlowAmount'] = df['FlowAmount'] * df['FlowAmountRatio']
        # drop columns and rename
        df = df.drop(columns=['Location_tmp', sector_column + '_x',
                              'Location_y', 'FlowAmountRatio'])
        df = df.rename(columns={sector_column + '_y': sector_column,
                                "Location_x": 'Location'})

        # drop rows where sector = 112 and then concat with
        # original fba_w_sector
        fba_w_sector = fba_w_sector[fba_w_sector[sector_column].apply(
            lambda x: x[0:3]) != '112'].reset_index(drop=True)
        fba_w_sector = pd.concat([fba_w_sector, df],
                                 sort=True).reset_index(drop=True)

        # fill empty cells with NoneType
        fba_w_sector = replace_strings_with_NoneType(fba_w_sector)

    return fba_w_sector


def disaggregate_cropland(fba_w_sector, attr, method, year,
                          sector_column, download_FBA_if_missing):
    """
    In the event there are 4 (or 5) digit naics for cropland
    at the county level, use state level harvested cropland to
    create ratios
    :param fba_w_sector: df, CoA cropland data, FBA format with sector columns
    :param attr: dictionary, attribute data from method yaml for activity set
    :param method: string, method name
    :param year: str, year of data
    :param sector_column: str, the sector column on which to make
        df modifications (SectorProducedBy or SectorConsumedBy)
    :param download_FBA_if_missing: bool, if True will attempt to
        load FBAS used in generating the FBS from remote server prior to
        generating if file not found locally
    :return: df, CoA cropland data disaggregated
    """

    # tmp drop NoneTypes
    fba_w_sector = replace_NoneType_with_empty_cells(fba_w_sector)

    # drop pastureland data
    crop = fba_w_sector.loc[fba_w_sector[sector_column].apply(
        lambda x: x[0:3]) != '112'].reset_index(drop=True)
    # drop sectors < 4 digits
    crop = crop[crop[sector_column].apply(
        lambda x: len(x) > 3)].reset_index(drop=True)
    # create tmp location
    crop = crop.assign(Location_tmp=crop['Location'].apply(lambda x: x[0:2]))

    # load the relevant state level harvested cropland by naics
    naics = load_fba_w_standardized_units(
        datasource="USDA_CoA_Cropland_NAICS", year=year,
        flowclass='Land', download_FBA_if_missing=download_FBA_if_missing)
    # subset the harvested cropland by naics
    naics = naics[naics['FlowName'] ==
                  'AG LAND, CROPLAND, HARVESTED'].reset_index(drop=True)
    # drop the activities that include '&'
    naics = naics[~naics['ActivityConsumedBy'].str.contains(
        '&')].reset_index(drop=True)
    # add sectors
    naics = add_sectors_to_flowbyactivity(
        naics, sectorsourcename=method['target_sector_source'])
    # estimate suppressed data by equally allocating parent to child naics
    naics = equally_allocate_suppressed_parent_to_child_naics(
        naics, 'SectorConsumedBy', fba_wsec_default_grouping_fields)
    # add missing fbs fields
    naics = clean_df(naics, flow_by_sector_fields, fbs_fill_na_dict)

    # aggregate sectors to create any missing naics levels
    group_cols = fbs_default_grouping_fields
    naics2 = sector_aggregation(naics, group_cols)
    # add missing naics5/6 when only one naics5/6 associated with a naics4
    naics3 = sector_disaggregation(naics2)
    # drop rows where FlowAmount 0
    naics3 = naics3.loc[naics3['FlowAmount'] != 0]
    # create ratios
    naics4 = sector_ratios(naics3, sector_column)
    # create temporary sector column to match the two dfs on
    naics4 = naics4.assign(
        Location_tmp=naics4['Location'].apply(lambda x: x[0:2]))
    # tmp drop Nonetypes
    naics4 = replace_NoneType_with_empty_cells(naics4)

    # check units in prep for merge
    compare_df_units(crop, naics4)
    # for loop through naics lengths to determine
    # naics 4 and 5 digits to disaggregate
    for i in range(4, 6):
        # subset df to sectors with length = i and length = i + 1
        crop_subset = crop.loc[crop[sector_column].apply(
            lambda x: i + 1 >= len(x) >= i)]
        crop_subset = crop_subset.assign(
            Sector_tmp=crop_subset[sector_column].apply(lambda x: x[0:i]))
        # if duplicates drop all rows
        df = crop_subset.drop_duplicates(
            subset=['Location', 'Sector_tmp'],
            keep=False).reset_index(drop=True)
        # drop sector temp column
        df = df.drop(columns=["Sector_tmp"])
        # subset df to keep the sectors of length i
        df_subset = df.loc[df[sector_column].apply(lambda x: len(x) == i)]
        # subset the naics df where naics length is i + 1
        naics_subset = \
            naics4.loc[naics4[sector_column].apply(
                lambda x: len(x) == i + 1)].reset_index(drop=True)
        naics_subset = naics_subset.assign(
            Sector_tmp=naics_subset[sector_column].apply(lambda x: x[0:i]))
        # merge the two df based on locations
        df_subset = pd.merge(
            df_subset, naics_subset[[sector_column, 'FlowAmountRatio',
                                     'Sector_tmp', 'Location_tmp']],
            how='left', left_on=[sector_column, 'Location_tmp'],
            right_on=['Sector_tmp', 'Location_tmp'])
        # create flow amounts for the new NAICS based on the flow ratio
        df_subset.loc[:, 'FlowAmount'] = \
            df_subset['FlowAmount'] * df_subset['FlowAmountRatio']
        # drop rows of 0 and na
        df_subset = df_subset[df_subset['FlowAmount'] != 0]
        df_subset = df_subset[
            ~df_subset['FlowAmount'].isna()].reset_index(drop=True)
        # drop columns
        df_subset = df_subset.drop(
            columns=[sector_column + '_x', 'FlowAmountRatio', 'Sector_tmp'])
        # rename columns
        df_subset = df_subset.rename(
            columns={sector_column + '_y': sector_column})
        # tmp drop Nonetypes
        df_subset = replace_NoneType_with_empty_cells(df_subset)
        # add new rows of data to crop df
        crop = pd.concat([crop, df_subset], sort=True).reset_index(drop=True)

    # clean up df
    crop = crop.drop(columns=['Location_tmp'])

    # equally allocate any further missing naics
    crop = equally_allocate_parent_to_child_naics(crop, 'NAICS_6')

    # pasture data
    pasture = \
        fba_w_sector.loc[fba_w_sector[sector_column].apply(
            lambda x: x[0:3]) == '112'].reset_index(drop=True)
    # concat crop and pasture
    fba_w_sector = pd.concat([pasture, crop], sort=True).reset_index(drop=True)

    # fill empty cells with NoneType
    fba_w_sector = replace_strings_with_NoneType(fba_w_sector)

    return fba_w_sector<|MERGE_RESOLUTION|>--- conflicted
+++ resolved
@@ -13,18 +13,10 @@
     fbs_default_grouping_fields, fbs_fill_na_dict, \
     fba_wsec_default_grouping_fields
 from flowsa.schema import flow_by_sector_fields
-<<<<<<< HEAD
-from flowsa.flowbyfunctions import assign_fips_location_system, \
-    sector_aggregation, sector_disaggregation, sector_ratios, \
-    load_fba_w_standardized_units, \
-    equally_allocate_suppressed_parent_to_child_naics
-from flowsa.allocation import allocate_by_sector, allocate_dropped_sector_data
-=======
 from flowsa.flowbyfunctions import assign_fips_location_system, sector_aggregation, \
     sector_disaggregation, sector_ratios, \
     load_fba_w_standardized_units, equally_allocate_suppressed_parent_to_child_naics
 from flowsa.allocation import allocate_by_sector, equally_allocate_parent_to_child_naics
->>>>>>> 80a29a2c
 from flowsa.dataclean import replace_NoneType_with_empty_cells, \
     replace_strings_with_NoneType, clean_df
 from flowsa.sectormapping import add_sectors_to_flowbyactivity
@@ -321,12 +313,11 @@
         sector_column=sector_col,
         download_FBA_if_missing=kwargs['download_FBA_if_missing'])
 
-    # use ratios of usda 'harvested cropland' to determine
-    # missing 6 digit naics
-    fba_w_sector = disaggregate_cropland(
-        fba_w_sector, attr, method, year=attr['allocation_source_year'],
-        sector_column=sector_col,
-        download_FBA_if_missing=kwargs['download_FBA_if_missing'])
+    # use ratios of usda 'harvested cropland' to determine missing 6 digit naics
+    fba_w_sector = disaggregate_cropland(fba_w_sector, attr,
+                                         method, year=attr['allocation_source_year'],
+                                         sector_column=sector_col,
+                                         download_FBA_if_missing=kwargs['download_FBA_if_missing'])
 
     return fba_w_sector
 
@@ -382,23 +373,14 @@
     """
 
     # divide the Orchards data allocated to NAICS by 6 to avoid double counting
-<<<<<<< HEAD
-    fba.loc[fba[activity_column] == 'ORCHARDS', 'FlowAmount'] = \
-        fba['FlowAmount'] / 6
-=======
     fba.loc[fba[activity_column] == 'ORCHARDS',
             'FlowAmount'] = fba['FlowAmount'] / 8
->>>>>>> 80a29a2c
 
     return fba
 
 
 def disaggregate_pastureland(fba_w_sector, attr, method, year,
-<<<<<<< HEAD
-                             sector_column, download_FBA_if_missing):
-=======
                              sector_column, download_FBA_if_missing, **kwargs):
->>>>>>> 80a29a2c
     """
     The USDA CoA Cropland irrigated pastureland data only links
     to the 3 digit NAICS '112'. This function uses state
@@ -436,15 +418,10 @@
         df_f = df_f.loc[df_f['ActivityConsumedBy'].apply(
             lambda x: x[0:3]) == '112']
         # drop rows with "&'
-<<<<<<< HEAD
-        df_f = df_f[~df_f['ActivityConsumedBy'].str.contains(
-            '&')].reset_index(drop=True)
-=======
         df_f = df_f[~df_f['ActivityConsumedBy'].str.contains('&')]
         if 'parameter_drop' in kwargs:
             # drop aquaculture because pastureland not used for aquaculture
             df_f = df_f[~df_f['ActivityConsumedBy'].isin(kwargs['parameter_drop'])]
->>>>>>> 80a29a2c
         # create sector columns
         df_f = add_sectors_to_flowbyactivity(
             df_f, sectorsourcename=method['target_sector_source'])
