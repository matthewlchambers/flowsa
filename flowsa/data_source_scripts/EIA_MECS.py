--- conflicted
+++ resolved
@@ -460,8 +460,6 @@
     return df
 
 
-<<<<<<< HEAD
-=======
 def mecs_energy_fba_cleanup(fba, attr, **kwargs):
     """
     Clean up the EIA MECS energy FlowByActivity
@@ -627,7 +625,6 @@
     return mecs_sub2
 
 
->>>>>>> 6f0e615a
 def mecs_land_fba_cleanup(fba, **_):
     """
     Modify the EIA MECS Land FBA
