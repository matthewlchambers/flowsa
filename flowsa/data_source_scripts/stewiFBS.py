# stewiFBS.py (flowsa)
# !/usr/bin/env python3
# coding=utf-8
"""
Functions to access data from stewi and stewicombo for use in flowbysector

These functions are called if referenced in flowbysectormethods as
data_format FBS_outside_flowsa with the function specified in FBS_datapull_fxn

Requires StEWI >= 0.9.5. https://github.com/USEPA/standardizedinventories

"""

import sys
import pandas as pd
from flowsa.flowbyfunctions import assign_fips_location_system
from flowsa.dataclean import add_missing_flow_by_fields
from flowsa.mapping import map_elementary_flows
from flowsa.common import flow_by_sector_fields, apply_county_FIPS, sector_level_key, \
    update_geoscale, log, load_sector_length_crosswalk
from flowsa.datachecks import replace_naics_w_naics_from_another_year
from esupy.dqi import get_weighted_average


def stewicombo_to_sector(yaml_load):
    """
    Returns emissions from stewicombo in fbs format, requires stewi >= 0.9.5
    :param yaml_load: which may contain the following elements:
        local_inventory_name: (optional) a string naming the file from which to
                source a pregenerated stewicombo file stored locally (e.g.,
                'CAP_HAP_national_2017_v0.9.7_5cf36c0.parquet' or
                'CAP_HAP_national_2017')
        inventory_dict: a dictionary of inventory types and years (e.g., 
                {'NEI':'2017', 'TRI':'2017'})
        NAICS_level: desired NAICS aggregation level, using sector_level_key,
                should match target_sector_level
        geo_scale: desired geographic aggregation level ('national', 'state',
                'county'), should match target_geoscale
        compartments: list of compartments to include (e.g., 'water', 'air',
                'soil'), use None to include all compartments
        functions: list of functions (str) to call for additional processing
    :return: df, FBS format
    """

    import stewicombo
    from flowsa.data_source_scripts.EPA_NEI import drop_GHGs

    # determine if fxns specified in FBS method yaml
    if 'functions' not in yaml_load:
        functions = []
    else:
        functions = yaml_load['functions']

    if 'local_inventory_name' in yaml_load:
        inventory_name = yaml_load['local_inventory_name']
    else:
        inventory_name = None

    NAICS_level_value = sector_level_key[yaml_load['NAICS_level']]
       
    df = None
    if inventory_name is not None:
        df = stewicombo.getInventory(inventory_name, True)
    if df is None:
        ## run stewicombo to combine inventories, filter for LCI, remove overlap
        log.info('generating inventory in stewicombo')
        df = stewicombo.combineFullInventories(yaml_load['inventory_dict'],
                                               filter_for_LCI=True,
                                               remove_overlap=True,
                                               compartments=yaml_load['compartments'])
    
    if df is None:
        ## Inventories not found for stewicombo, return empty FBS
        return None
    
    df.drop(columns=['SRS_CAS', 'SRS_ID', 'FacilityIDs_Combined'], inplace=True)

    inventory_list = list(yaml_load['inventory_dict'].keys())

    if 'drop_GHGs' in functions:
        df = drop_GHGs(df)
        functions.remove('drop_GHGs')
    facility_mapping = extract_facility_data(yaml_load['inventory_dict'])
    # use NAICS from facility matcher so drop them here
    facility_mapping.drop(columns=['NAICS'], inplace=True)
    # merge dataframes to assign facility information based on facility IDs
    df = pd.merge(df, facility_mapping, how='left',
                  on='FacilityID')

    all_NAICS = obtain_NAICS_from_facility_matcher(inventory_list)
    df = pd.merge(df, all_NAICS, how='left', on=['FRS_ID', 'Source'])

    # add levelized NAICS code prior to aggregation
    df['NAICS_lvl'] = df['NAICS'].str[0:NAICS_level_value]

    if 'reassign_airplane_emissions' in functions:
        df = reassign_airplane_emissions(df, yaml_load['inventory_dict']['NEI'],
                                         NAICS_level_value)
        functions.remove('reassign_airplane_emissions')

    df['MetaSources'] = df['Source']

    fbs = prepare_stewi_fbs(df, yaml_load['inventory_dict'], yaml_load['NAICS_level'],
                            yaml_load['geo_scale'])

    for function in functions:
        fbs = getattr(sys.modules[__name__], function)(fbs)

    return fbs


def stewi_to_sector(yaml_load):
    """
    Returns emissions from stewi in fbs format, requires stewi >= 0.9.5
    :param yaml_load: which may contain the following elements:
        inventory_dict: a dictionary of inventory types and years (e.g., 
                {'NEI':'2017', 'TRI':'2017'})
        NAICS_level: desired NAICS aggregation level, using sector_level_key,
                should match target_sector_level
        geo_scale: desired geographic aggregation level ('national', 'state',
                'county'), should match target_geoscale
        compartments: list of compartments to include (e.g., 'water', 'air',
                'soil'), use None to include all compartments
        functions: list of functions (str) to call for additional processing
    :return: df, FBS format
    """
    import stewi

    # determine if fxns specified in FBS method yaml
    if 'functions' not in yaml_load:
        functions = []
    else:
        functions = yaml_load['functions']

    NAICS_level_value = sector_level_key[yaml_load['NAICS_level']]
    # run stewicombo to combine inventories, filter for LCI, remove overlap
    df = pd.DataFrame()
    for database, year in yaml_load['inventory_dict'].items():
        inv = stewi.getInventory(database, year, filter_for_LCI=True, US_States_Only=True)
        inv['Year'] = year
        inv['MetaSources'] = database
        df = df.append(inv)
    if yaml_load['compartments'] != None:
        df = df[df['Compartment'].isin(yaml_load['compartments'])]
    facility_mapping = extract_facility_data(yaml_load['inventory_dict'])
    # Convert NAICS to string (first to int to avoid decimals)
    facility_mapping['NAICS'] = facility_mapping['NAICS'].astype(int).astype(str)
    facility_mapping = naics_expansion(facility_mapping)

    # merge dataframes to assign facility information based on facility IDs
    df = pd.merge(df, facility_mapping, how='left',
                  on='FacilityID')

    # add levelized NAICS code prior to aggregation
    df['NAICS_lvl'] = df['NAICS'].str[0:NAICS_level_value]

    fbs = prepare_stewi_fbs(df, yaml_load['inventory_dict'], yaml_load['NAICS_level'],
                            yaml_load['geo_scale'])

    for function in functions:
        fbs = getattr(sys.modules[__name__], function)(fbs)

    return fbs


def reassign_airplane_emissions(df, year, NAICS_level_value):
    """
    Reassigns emissions from airplanes to NAICS associated with air
    transportation instead of the NAICS assigned to airports
    :param df: a dataframe of emissions and mapped faciliites from stewicombo
    :param year: year as str
    :param NAICS_level_value: desired NAICS aggregation level, using sector_level_key,
                should match target_sector_level
    :return: df
    """
    import stewi
    from stewicombo.overlaphandler import remove_default_flow_overlaps
    from stewicombo.globals import addChemicalMatches

    ## subtract emissions for air transportation from airports in NEI
    airport_NAICS = '4881'
    air_transportation_SCC = '2275020000'
    air_transportation_naics = '481111'
    log.info('Reassigning emissions from air transportation from airports')

    # obtain and prepare SCC dataset
    df_airplanes = stewi.getInventory('NEI', year,
                                      stewiformat='flowbyprocess')
    df_airplanes = df_airplanes[df_airplanes['Process'] == air_transportation_SCC]
    df_airplanes['Source'] = 'NEI'
    df_airplanes = addChemicalMatches(df_airplanes)
    df_airplanes = remove_default_flow_overlaps(df_airplanes, SCC=True)
    df_airplanes.drop(columns=['Process'], inplace=True)

    facility_mapping_air = df[['FacilityID', 'NAICS']]
    facility_mapping_air.drop_duplicates(keep='first', inplace=True)
    df_airplanes = df_airplanes.merge(facility_mapping_air, how='left',
                                      on='FacilityID')

    df_airplanes['Year'] = year
    df_airplanes = df_airplanes[
        df_airplanes['NAICS'].str[0:len(airport_NAICS)] == airport_NAICS]

    # subtract airplane emissions from airport NAICS at individual facilities
    df_planeemissions = df_airplanes[['FacilityID', 'FlowName', 'FlowAmount']]
    df_planeemissions.rename(columns={'FlowAmount': 'PlaneEmissions'}, inplace=True)
    df = df.merge(df_planeemissions, how='left',
                  on=['FacilityID', 'FlowName'])
    df[['PlaneEmissions']] = df[['PlaneEmissions']].fillna(value=0)
    df['FlowAmount'] = df['FlowAmount'] - df['PlaneEmissions']
    df.drop(columns=['PlaneEmissions'], inplace=True)

    # add airplane emissions under air transport NAICS
    df_airplanes.loc[:, 'NAICS_lvl'] = air_transportation_naics[0:NAICS_level_value]
    df = pd.concat([df, df_airplanes], ignore_index=True)

    return df


def extract_facility_data(inventory_dict):
    """
    Returns df of facilities from each inventory in inventory_dict,
    including FIPS code
    :param inventory_dict: a dictionary of inventory types and years (e.g., 
                {'NEI':'2017', 'TRI':'2017'})
    :return: df
    """
    import stewi
    facility_mapping = pd.DataFrame()
    # load facility data from stewi output directory, keeping only the facility IDs,
    # and geographic information
    inventory_list = list(inventory_dict.keys())

    for i in range(len(inventory_dict)):
        # define inventory name as inventory type + inventory year (e.g., NEI_2017)
        database = inventory_list[i]
        year = list(inventory_dict.values())[i]
        inventory_name = database + '_' + year
        facilities = stewi.getInventoryFacilities(database, year)
        facilities = facilities[['FacilityID', 'State', 'County', 'NAICS']]
        if len(facilities[facilities.duplicated(subset='FacilityID', keep=False)]) > 0:
            log.debug('Duplicate facilities in ' + inventory_name + ' - keeping first listed')
            facilities.drop_duplicates(subset='FacilityID',
                                       keep='first', inplace=True)
        facility_mapping = facility_mapping.append(facilities)

    # Apply FIPS to facility locations
    facility_mapping = apply_county_FIPS(facility_mapping)

    return facility_mapping


def obtain_NAICS_from_facility_matcher(inventory_list):
    """
    Returns dataframe of all facilities with included in inventory_list with
    their first or primary NAICS.
    :param inventory_list: a list of inventories (e.g., ['NEI', 'TRI'])
    :return: df
    """
    import facilitymatcher
    ## Access NAICS From facility matcher and assign based on FRS_ID
    all_NAICS = facilitymatcher.get_FRS_NAICSInfo_for_facility_list(frs_id_list=None,
                                                                    inventories_of_interest_list=inventory_list)
    all_NAICS = all_NAICS.loc[all_NAICS['PRIMARY_INDICATOR'] == 'PRIMARY']
    all_NAICS.drop(columns=['PRIMARY_INDICATOR'], inplace=True)
    all_NAICS = naics_expansion(all_NAICS)
    if len(all_NAICS[all_NAICS.duplicated(subset=['FRS_ID', 'Source'], keep=False)]) > 0:
        log.debug('Duplicate primary NAICS reported - keeping first')
        all_NAICS.drop_duplicates(subset=['FRS_ID', 'Source'],
                                  keep='first', inplace=True)
    return all_NAICS


def prepare_stewi_fbs(df, inventory_dict, NAICS_level, geo_scale):
    """
    Function to prepare an emissions df from stewi or stewicombo for use as FBS
    :param df: a dataframe of emissions and mapped faciliites from stewi
                or stewicombo
    :param inventory_dict: a dictionary of inventory types and years (e.g., 
                {'NEI':'2017', 'TRI':'2017'})
    :param NAICS_level: desired NAICS aggregation level, using sector_level_key,
                should match target_sector_level
    :param geo_scale: desired geographic aggregation level ('national', 'state',
                'county'), should match target_geoscale
    :return: df
    """
    # update location to appropriate geoscale prior to aggregating
    df.dropna(subset=['Location'], inplace=True)
    df['Location'] = df['Location'].astype(str)
    df = update_geoscale(df, geo_scale)

    # assign grouping variables based on desired geographic aggregation level
    grouping_vars = ['NAICS_lvl', 'FlowName', 'Compartment', 'Location']
    if 'MetaSources' in df:
        grouping_vars.append('MetaSources')

    # aggregate by NAICS code, FlowName, compartment, and geographic level
    fbs = df.groupby(grouping_vars).agg({'FlowAmount': 'sum',
                                         'Year': 'first',
                                         'Unit': 'first'})

    # add reliability score
    fbs['DataReliability'] = get_weighted_average(df, 'DataReliability', 'FlowAmount',
                                                  grouping_vars)
    fbs.reset_index(inplace=True)

    # apply flow mapping
    fbs = map_elementary_flows(fbs, list(inventory_dict.keys()))

    # rename columns to match flowbysector format
    fbs = fbs.rename(columns={"NAICS_lvl": "SectorProducedBy"})

    # add hardcoded data, depending on the source data, some of these fields may need to change
    fbs['Class'] = 'Chemicals'
    fbs['SectorConsumedBy'] = 'None'
    fbs['SectorSourceName'] = 'NAICS_2012_Code'
    fbs['FlowType'] = 'ELEMENTARY_FLOW'

    fbs = assign_fips_location_system(fbs, list(inventory_dict.values())[0])

    # add missing flow by sector fields
    fbs = add_missing_flow_by_fields(fbs, flow_by_sector_fields)

    fbs = check_for_missing_sector_data(fbs, NAICS_level)

    # sort dataframe and reset index
    fbs = fbs.sort_values(list(flow_by_sector_fields.keys())).reset_index(drop=True)

    # check the sector codes to make sure NAICS 2012 codes
    fbs = replace_naics_w_naics_from_another_year(fbs, 'NAICS_2012_Code')

    return fbs


def naics_expansion(facility_NAICS):
    """
    modeled after sector_disaggregation in flowbyfunctions, updates NAICS
    to more granular sectors if there is only one naics at a lower level
    :param facility_NAICS: df of facilities from facility matcher with NAICS
    :return: df
    """

    # load naics 2 to naics 6 crosswalk
    cw_load = load_sector_length_crosswalk()
    cw = cw_load[['NAICS_4', 'NAICS_5', 'NAICS_6']]

    # subset the naics 4 and 5 columns
    cw4 = cw_load[['NAICS_4', 'NAICS_5']]
    cw4 = cw4.drop_duplicates(subset=['NAICS_4'], keep=False).reset_index(drop=True)
    naics4 = cw4['NAICS_4'].values.tolist()

    # subset the naics 5 and 6 columns
    cw5 = cw_load[['NAICS_5', 'NAICS_6']]
    cw5 = cw5.drop_duplicates(subset=['NAICS_5'], keep=False).reset_index(drop=True)
    naics5 = cw5['NAICS_5'].values.tolist()

    # for loop in reverse order longest length naics minus 1 to 2
    # appends missing naics levels to df
    for i in range(4, 6):
        if i == 4:
            sector_list = naics4
            sector_merge = "NAICS_4"
            sector_add = "NAICS_5"
        elif i == 5:
            sector_list = naics5
            sector_merge = "NAICS_5"
            sector_add = "NAICS_6"

        # subset df to NAICS with length = i 
        df_subset = facility_NAICS.loc[facility_NAICS["NAICS"].apply(lambda x: len(x) == i)]

        # subset the df to the rows where the tmp sector columns are in naics list
        df_subset = df_subset.loc[(df_subset['NAICS'].isin(sector_list))]

        # merge the naics cw
        new_naics = pd.merge(df_subset, cw[[sector_merge, sector_add]],
                             how='left', left_on=['NAICS'], right_on=[sector_merge])
        # drop columns and rename new sector columns
        new_naics['NAICS'] = new_naics[sector_add]
        new_naics = new_naics.drop(columns=[sector_merge, sector_add])

        # drop records with NAICS that have now been expanded
        facility_NAICS = facility_NAICS[~facility_NAICS['NAICS'].isin(sector_list)]

        # append new naics to df
        facility_NAICS = pd.concat([facility_NAICS, new_naics], sort=True)

    return facility_NAICS


def check_for_missing_sector_data(df, target_sector_level):
    """
    Modeled after datachecks.py check_if_losing_sector_data
    Allocates flow amount equally across child NAICS when parent NAICS is not target_level
    :param df: df
    :param target_sector_level: str, final sector level of FBS (ex. NAICS_6)
    :return: df with missing sector level data
    """

    from flowsa.dataclean import replace_NoneType_with_empty_cells
    from flowsa.dataclean import replace_strings_with_NoneType

    # temporarily replace null values with empty cells
    df = replace_NoneType_with_empty_cells(df)

    activity_field = "SectorProducedBy"
    rows_lost = pd.DataFrame()
    cw_load = load_sector_length_crosswalk()
    for i in range(3, sector_level_key[target_sector_level]):
        # create df of i length
        df_subset = df.loc[df[activity_field].apply(lambda x: len(x) == i)]

        # import cw and subset to current sector length and target sector length

        nlength = list(sector_level_key.keys())[list(sector_level_key.values()).index(i)]
        cw = cw_load[[nlength, target_sector_level]].drop_duplicates()
        # add column with counts
        cw['sector_count'] = cw.groupby(nlength)[nlength].transform('count')

        # merge df & replace sector produced columns
        df_x = pd.merge(df_subset, cw, how='left', left_on=[activity_field], right_on=[nlength])
        df_x[activity_field] = df_x[target_sector_level]
        df_x = df_x.drop(columns=[nlength, target_sector_level])

        # calculate new flow amounts, based on sector count, allocating equally to the new sector length codes
        df_x['FlowAmount'] = df_x['FlowAmount'] / df_x['sector_count']
        df_x = df_x.drop(columns=['sector_count'])
        # replace null values with empty cells
        df_x = replace_NoneType_with_empty_cells(df_x)

        # append to df
        sector_list = df_subset[activity_field].drop_duplicates()
        if len(df_x) != 0:
            log.warning('Data found at ' + str(i) + ' digit NAICS to be allocated'
                                                    ': {}'.format(' '.join(map(str, sector_list))))
            rows_lost = rows_lost.append(df_x, ignore_index=True, sort=True)

    if len(rows_lost) == 0:
        log.info('No data loss from NAICS in dataframe')
    else:
        log.info('Allocating FlowAmounts equally to each ' + target_sector_level)

    # add rows of missing data to the fbs sector subset
    df_allocated = pd.concat([df, rows_lost], ignore_index=True, sort=True)
    df_allocated = df_allocated.loc[
        df_allocated[activity_field].apply(lambda x: len(x) == sector_level_key[target_sector_level])]
    df_allocated.reset_index(inplace=True)

    # replace empty cells with NoneType (if dtype is object)
    df_allocated = replace_strings_with_NoneType(df_allocated)

    return df_allocated
<<<<<<< HEAD


def add_stewi_metadata(inventory_dict):
    """
    Access stewi metadata for generating FBS metdata file
    :param inventory_dict: a dictionary of inventory types and years (e.g., 
                {'NEI':'2017', 'TRI':'2017'})
    :return meta: combined dictionary of metadata from each inventory
    """
    from stewicombo.globals import compile_metadata
    meta = compile_metadata(inventory_dict)
    return meta


def remove_N_P_overlap(fbs):
    """
    Removes N and P flows from selected sectors to avoid overlap with
    other satellite tables in USEEIOr
    :param fbs: df, FBS format
    :return: df, FBS format, modified
    """

    # Function is not complete

    naics_list = ['1111',
                  '1112',
                  '1113',
                  '1119',
                  '112',
                  ]

    flow_list = ['Nitrogen',
                 'Phosphorous',
                 ]

    return fbs
=======
>>>>>>> 302db756
<|MERGE_RESOLUTION|>--- conflicted
+++ resolved
@@ -450,7 +450,6 @@
     df_allocated = replace_strings_with_NoneType(df_allocated)
 
     return df_allocated
-<<<<<<< HEAD
 
 
 def add_stewi_metadata(inventory_dict):
@@ -463,29 +462,3 @@
     from stewicombo.globals import compile_metadata
     meta = compile_metadata(inventory_dict)
     return meta
-
-
-def remove_N_P_overlap(fbs):
-    """
-    Removes N and P flows from selected sectors to avoid overlap with
-    other satellite tables in USEEIOr
-    :param fbs: df, FBS format
-    :return: df, FBS format, modified
-    """
-
-    # Function is not complete
-
-    naics_list = ['1111',
-                  '1112',
-                  '1113',
-                  '1119',
-                  '112',
-                  ]
-
-    flow_list = ['Nitrogen',
-                 'Phosphorous',
-                 ]
-
-    return fbs
-=======
->>>>>>> 302db756
