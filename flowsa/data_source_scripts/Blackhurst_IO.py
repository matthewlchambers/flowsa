# Blackhurst_IO.py (scripts)
# !/usr/bin/env python3
# coding=utf-8
"""
Scrapes data from Blackhurst paper 'Direct and Indirect Water Withdrawals
for US Industrial Sectors' (Supplemental info)
Includes supporting functions for Blackhurst paper data.
"""

import io
import tabula
import pandas as pd
import numpy as np
from flowsa.common import US_FIPS
from flowsa.flowbyfunctions import assign_fips_location_system, \
    load_fba_w_standardized_units
from flowsa.allocation import \
    proportional_allocation_by_location_and_activity
from flowsa.sectormapping import add_sectors_to_flowbyactivity
from flowsa.data_source_scripts.BLS_QCEW import clean_bls_qcew_fba
from flowsa.validation import compare_df_units


def bh_call(*, resp, **_):
    """
    Convert response for calling url to pandas dataframe, begin parsing
    df into FBA format
    :param url: string, url
    :param resp: df, response from url call
    :param args: dictionary, arguments specified when running
        flowbyactivity.py ('year' and 'source')
    :return: pandas dataframe of original source data
    """
    pages = range(5, 13)
    bh_df_list = []
    for x in pages:
<<<<<<< HEAD
        bh_df = tabula.read_pdf(io.BytesIO(resp.content),
=======
        bh_df = tabula.read_pdf(io.BytesIO(response_load.content),
>>>>>>> 80a29a2c
                                pages=x, stream=True)[0]
        bh_df_list.append(bh_df)

    bh_df = pd.concat(bh_df_list, sort=False)

    return bh_df


def bh_parse(*, df_list, **_):
    """
    Combine, parse, and format the provided dataframes
<<<<<<< HEAD
    :param df_list: list of dataframes to concat and format
    :return: df, parsed and partially formatted to
        flowbyactivity specifications
=======
    :param dataframe_list: list of dataframes to concat and format
    :param args: dictionary, used to run flowbyactivity.py
        ('year' and 'source')
    :return: df, parsed and partially formatted to flowbyactivity
        specifications
>>>>>>> 80a29a2c
    """
    # concat list of dataframes (info on each page)
    df = pd.concat(df_list, sort=False)
    df = df.rename(columns={"I-O code": "ActivityConsumedBy",
                            "I-O description": "Description",
                            "gal/$M": "FlowAmount",
                            })
    # hardcode
    # original data in gal/million usd
    df.loc[:, 'FlowAmount'] = df['FlowAmount'] / 1000000
    df['Unit'] = 'gal/USD'
    df['SourceName'] = 'Blackhurst_IO'
    df['Class'] = 'Water'
    df['FlowName'] = 'Water Withdrawals IO Vector'
    df['Location'] = US_FIPS
    df = assign_fips_location_system(df, '2002')
    df['Year'] = '2002'
    df['DataReliability'] = 5  # tmp
    df['DataCollection'] = 5  # tmp

    return df


def convert_blackhurst_data_to_kg_per_year(df, **kwargs):
    """
    Load BEA Make After Redefinition data to convert Blackhurst IO
    dataframe units to gallon per year
    :param df: df, FBA format
    :param kwargs: kwargs includes "attr" - dictionary, attribute
    data from method yaml for activity set
    :return: transformed fba df
    """

    # load the bea make table
    bmt = load_fba_w_standardized_units(
        datasource='BEA_Make_AR',
        year=kwargs['attr']['allocation_source_year'],
        flowclass='Money',
<<<<<<< HEAD
        download_FBA_if_missing=kwargs['download_FBA_if_missing'])
=======
        download_FBA_if_missing=kwargs['download_FBA_if_missing']
    )
>>>>>>> 80a29a2c
    # drop rows with flowamount = 0
    bmt = bmt[bmt['FlowAmount'] != 0]

    # check on units of dfs before merge
    compare_df_units(df, bmt)
    bh_df_revised = pd.merge(
        df, bmt[['FlowAmount', 'ActivityProducedBy', 'Location']],
        left_on=['ActivityConsumedBy', 'Location'],
<<<<<<< HEAD
        right_on=['ActivityProducedBy', 'Location'])
=======
        right_on=['ActivityProducedBy', 'Location']
    )
>>>>>>> 80a29a2c

    bh_df_revised.loc[:, 'FlowAmount'] = ((bh_df_revised['FlowAmount_x']) *
                                          (bh_df_revised['FlowAmount_y']))
    bh_df_revised.loc[:, 'Unit'] = 'kg'
    # drop columns
    bh_df_revised = bh_df_revised.drop(columns=["FlowAmount_x", "FlowAmount_y",
                                                'ActivityProducedBy_y'])
    bh_df_revised = bh_df_revised.rename(columns={"ActivityProducedBy_x":
                                                  "ActivityProducedBy"})

    return bh_df_revised


def convert_blackhurst_data_to_kg_per_employee(
        df_wsec, attr, method, **kwargs):
    """
    Load BLS employment data and use to transform original units to
    gallons per employee
    :param df_wsec: df, includes sector columns
    :param attr: dictionary, attribute data from method yaml for activity set
    :param method: dictionary, FBS method yaml
    :return: df, transformed fba dataframe with sector columns
    """

    # load 2002 employment data
    bls = load_fba_w_standardized_units(
        datasource='BLS_QCEW', year='2002',
        flowclass='Employment', geographic_level='national',
        download_FBA_if_missing=kwargs['download_FBA_if_missing'])

    # clean df
    bls = clean_bls_qcew_fba(bls, attr=attr)

    # assign naics to allocation dataset
    bls_wsec = add_sectors_to_flowbyactivity(
        bls, sectorsourcename=method['target_sector_source'])
    # drop rows where sector = None ( does not occur with mining)
    bls_wsec = bls_wsec[~bls_wsec['SectorProducedBy'].isnull()]
    bls_wsec = bls_wsec.rename(columns={'SectorProducedBy': 'Sector',
                                        'FlowAmount': 'HelperFlow'})

    # check units before merge
    compare_df_units(df_wsec, bls_wsec)
    # merge the two dfs
    df = pd.merge(df_wsec,
                  bls_wsec[['Location', 'Sector', 'HelperFlow']],
                  how='left',
                  left_on=['Location', 'SectorConsumedBy'],
                  right_on=['Location', 'Sector'])
    # drop any rows where sector is None
    df = df[~df['Sector'].isnull()]
    # fill helperflow values with 0
    df['HelperFlow'] = df['HelperFlow'].fillna(0)

    # calculate proportional ratios
    df_wratio = proportional_allocation_by_location_and_activity(df, 'Sector')

    df_wratio = df_wratio.rename(columns={'FlowAmountRatio': 'EmployeeRatio',
                                          'HelperFlow': 'Employees'})

    # drop rows where helperflow = 0
    df_wratio = df_wratio[df_wratio['Employees'] != 0]

    # calculate gal/employee in 2002
<<<<<<< HEAD
    df_wratio.loc[:, 'FlowAmount'] = \
        (df_wratio['FlowAmount'] * df_wratio['EmployeeRatio']) / \
        df_wratio['Employees']
=======
    df_wratio.loc[:, 'FlowAmount'] = (df_wratio['FlowAmount'] * df_wratio[
        'EmployeeRatio']) / df_wratio['Employees']
>>>>>>> 80a29a2c
    df_wratio.loc[:, 'Unit'] = 'kg/p'

    # drop cols
    df_wratio = df_wratio.drop(
        columns=['Sector', 'Employees', 'EmployeeRatio'])

    return df_wratio


def scale_blackhurst_results_to_usgs_values(
<<<<<<< HEAD
        df_to_scale, attr, download_FBA_if_missing):
    """
    Scale the initial estimates for Blackhurst-based mining estimates to
    USGS values. Oil-based sectors are allocated a larger percentage of the
    difference between initial water withdrawal estimates and published
    USGS values.

    This method is based off the Water Satellite Table created by Yang
    and Ingwersen, 2017
    :param df_to_scale: df, fba dataframe to be modified
    :param attr: dictionary, attribute data from method yaml for activity set
    :param download_FBA_if_missing: bool, indicate if missing FBAs should
        be downloaded from Data Commons
    :return: scaled fba results
    """
    # determine national level published withdrawal data for usgs
    # mining in FBS method year
=======
        df_load, attr,  download_FBA_if_missing):
    """
    Scale the initial estimates for Blackhurst-based mining estimates to
    USGS values. Oil-based sectors are allocated a larger percentage of the
    difference between initial water withdrawal estimates and published USGS
    values.

    This method is based off the Water Satellite Table created by Yang and
    Ingwersen, 2017
    :param df_load: df, fba dataframe to be modified
    :param attr: dictionary, attribute data from method yaml for activity set
    :param download_FBA_if_missing: bool, indicate if missing FBAs should be
        downloaded from Data Commons
    :return: scaled fba results
    """
    # determine national level published withdrawal data for usgs mining
    # in FBS method year
>>>>>>> 80a29a2c
    pv_load = load_fba_w_standardized_units(
        datasource="USGS_NWIS_WU", year=str(attr['helper_source_year']),
        flowclass='Water', download_FBA_if_missing=download_FBA_if_missing)

<<<<<<< HEAD
    pv_sub = pv_load[
        (pv_load['Location'] == str(US_FIPS)) &
        (pv_load['ActivityConsumedBy'] == 'Mining')].reset_index(drop=True)
    pv = pv_sub['FlowAmount'].loc[0]

    # sum quantity of water withdrawals already allocated to sectors
    av = df_to_scale['FlowAmount'].sum()

=======
    pv_sub = pv_load[(pv_load['ActivityConsumedBy'] == 'Mining') &
                     (pv_load['Compartment'] == 'total') &
                     (pv_load['FlowName'] == 'total')].reset_index(drop=True)
    # rename the published value flow name and merge with Blackhurst data
    pv_sub = pv_sub.rename(columns={'FlowAmount': 'pv'})
    df = df_load.merge(pv_sub[['Location', 'pv']], how='left')
>>>>>>> 80a29a2c
    # calculate the difference between published value and allocated value
    # for each naics length
    df = df.assign(nLen=df['SectorConsumedBy'].apply(lambda x: len(x)))
    # calculate initial FlowAmount accounted for
    df = df.assign(av=df.groupby('nLen')['FlowAmount'].transform('sum'))
    # calc difference
    df = df.assign(vd=df['pv'] - df['av'])

    # subset df to scale into oil and non-oil sectors
<<<<<<< HEAD
    df_to_scale['sector_label'] = np.where(
        df_to_scale['SectorConsumedBy'].apply(lambda x: x[0:5] == '21111'),
        'oil', 'nonoil')
    df_to_scale['ratio'] = np.where(
        df_to_scale['sector_label'] == 'oil', 2 / 3, 1 / 3)
    df_to_scale['label_sum'] = df_to_scale.groupby(
        ['Location', 'sector_label'])['FlowAmount'].transform('sum')
    df_to_scale.loc[:, 'value_difference'] = vd.astype(float)

    # calculate revised water withdrawal allocation
    df_scaled = df_to_scale.copy()
    df_scaled.loc[:, 'FlowAmount'] = \
        df_scaled['FlowAmount'] + \
        (df_scaled['FlowAmount'] / df_scaled['label_sum']) * \
        (df_scaled['ratio'] * df_scaled['value_difference'])
    df_scaled = df_scaled.drop(
        columns=['sector_label', 'ratio', 'label_sum', 'value_difference'])
=======
    df['sector_label'] = np.where(df['SectorConsumedBy'].apply(
        lambda x: x[0:5] == '21111'), 'oil', 'nonoil')
    df['ratio'] = np.where(df['sector_label'] == 'oil', 2 / 3, 1 / 3)
    df['label_sum'] = df.groupby(['Location', 'nLen', 'sector_label'])[
        'FlowAmount'].transform('sum')

    # calculate revised water withdrawal allocation
    df_scaled = df.copy()
    df_scaled.loc[:, 'FlowAmount'] = \
        df_scaled['FlowAmount'] + \
        (df_scaled['FlowAmount'] / df_scaled['label_sum']) * \
        (df_scaled['ratio'] * df_scaled['vd'])
    df_scaled = df_scaled.drop(columns=['sector_label', 'ratio', 'nLen',
                                        'label_sum', 'pv', 'av', 'vd'])
>>>>>>> 80a29a2c

    return df_scaled<|MERGE_RESOLUTION|>--- conflicted
+++ resolved
@@ -34,11 +34,7 @@
     pages = range(5, 13)
     bh_df_list = []
     for x in pages:
-<<<<<<< HEAD
         bh_df = tabula.read_pdf(io.BytesIO(resp.content),
-=======
-        bh_df = tabula.read_pdf(io.BytesIO(response_load.content),
->>>>>>> 80a29a2c
                                 pages=x, stream=True)[0]
         bh_df_list.append(bh_df)
 
@@ -50,17 +46,9 @@
 def bh_parse(*, df_list, **_):
     """
     Combine, parse, and format the provided dataframes
-<<<<<<< HEAD
     :param df_list: list of dataframes to concat and format
     :return: df, parsed and partially formatted to
         flowbyactivity specifications
-=======
-    :param dataframe_list: list of dataframes to concat and format
-    :param args: dictionary, used to run flowbyactivity.py
-        ('year' and 'source')
-    :return: df, parsed and partially formatted to flowbyactivity
-        specifications
->>>>>>> 80a29a2c
     """
     # concat list of dataframes (info on each page)
     df = pd.concat(df_list, sort=False)
@@ -99,12 +87,7 @@
         datasource='BEA_Make_AR',
         year=kwargs['attr']['allocation_source_year'],
         flowclass='Money',
-<<<<<<< HEAD
         download_FBA_if_missing=kwargs['download_FBA_if_missing'])
-=======
-        download_FBA_if_missing=kwargs['download_FBA_if_missing']
-    )
->>>>>>> 80a29a2c
     # drop rows with flowamount = 0
     bmt = bmt[bmt['FlowAmount'] != 0]
 
@@ -113,12 +96,7 @@
     bh_df_revised = pd.merge(
         df, bmt[['FlowAmount', 'ActivityProducedBy', 'Location']],
         left_on=['ActivityConsumedBy', 'Location'],
-<<<<<<< HEAD
         right_on=['ActivityProducedBy', 'Location'])
-=======
-        right_on=['ActivityProducedBy', 'Location']
-    )
->>>>>>> 80a29a2c
 
     bh_df_revised.loc[:, 'FlowAmount'] = ((bh_df_revised['FlowAmount_x']) *
                                           (bh_df_revised['FlowAmount_y']))
@@ -183,14 +161,9 @@
     df_wratio = df_wratio[df_wratio['Employees'] != 0]
 
     # calculate gal/employee in 2002
-<<<<<<< HEAD
     df_wratio.loc[:, 'FlowAmount'] = \
         (df_wratio['FlowAmount'] * df_wratio['EmployeeRatio']) / \
         df_wratio['Employees']
-=======
-    df_wratio.loc[:, 'FlowAmount'] = (df_wratio['FlowAmount'] * df_wratio[
-        'EmployeeRatio']) / df_wratio['Employees']
->>>>>>> 80a29a2c
     df_wratio.loc[:, 'Unit'] = 'kg/p'
 
     # drop cols
@@ -201,25 +174,6 @@
 
 
 def scale_blackhurst_results_to_usgs_values(
-<<<<<<< HEAD
-        df_to_scale, attr, download_FBA_if_missing):
-    """
-    Scale the initial estimates for Blackhurst-based mining estimates to
-    USGS values. Oil-based sectors are allocated a larger percentage of the
-    difference between initial water withdrawal estimates and published
-    USGS values.
-
-    This method is based off the Water Satellite Table created by Yang
-    and Ingwersen, 2017
-    :param df_to_scale: df, fba dataframe to be modified
-    :param attr: dictionary, attribute data from method yaml for activity set
-    :param download_FBA_if_missing: bool, indicate if missing FBAs should
-        be downloaded from Data Commons
-    :return: scaled fba results
-    """
-    # determine national level published withdrawal data for usgs
-    # mining in FBS method year
-=======
         df_load, attr,  download_FBA_if_missing):
     """
     Scale the initial estimates for Blackhurst-based mining estimates to
@@ -237,28 +191,16 @@
     """
     # determine national level published withdrawal data for usgs mining
     # in FBS method year
->>>>>>> 80a29a2c
     pv_load = load_fba_w_standardized_units(
         datasource="USGS_NWIS_WU", year=str(attr['helper_source_year']),
         flowclass='Water', download_FBA_if_missing=download_FBA_if_missing)
 
-<<<<<<< HEAD
-    pv_sub = pv_load[
-        (pv_load['Location'] == str(US_FIPS)) &
-        (pv_load['ActivityConsumedBy'] == 'Mining')].reset_index(drop=True)
-    pv = pv_sub['FlowAmount'].loc[0]
-
-    # sum quantity of water withdrawals already allocated to sectors
-    av = df_to_scale['FlowAmount'].sum()
-
-=======
     pv_sub = pv_load[(pv_load['ActivityConsumedBy'] == 'Mining') &
                      (pv_load['Compartment'] == 'total') &
                      (pv_load['FlowName'] == 'total')].reset_index(drop=True)
     # rename the published value flow name and merge with Blackhurst data
     pv_sub = pv_sub.rename(columns={'FlowAmount': 'pv'})
     df = df_load.merge(pv_sub[['Location', 'pv']], how='left')
->>>>>>> 80a29a2c
     # calculate the difference between published value and allocated value
     # for each naics length
     df = df.assign(nLen=df['SectorConsumedBy'].apply(lambda x: len(x)))
@@ -268,25 +210,6 @@
     df = df.assign(vd=df['pv'] - df['av'])
 
     # subset df to scale into oil and non-oil sectors
-<<<<<<< HEAD
-    df_to_scale['sector_label'] = np.where(
-        df_to_scale['SectorConsumedBy'].apply(lambda x: x[0:5] == '21111'),
-        'oil', 'nonoil')
-    df_to_scale['ratio'] = np.where(
-        df_to_scale['sector_label'] == 'oil', 2 / 3, 1 / 3)
-    df_to_scale['label_sum'] = df_to_scale.groupby(
-        ['Location', 'sector_label'])['FlowAmount'].transform('sum')
-    df_to_scale.loc[:, 'value_difference'] = vd.astype(float)
-
-    # calculate revised water withdrawal allocation
-    df_scaled = df_to_scale.copy()
-    df_scaled.loc[:, 'FlowAmount'] = \
-        df_scaled['FlowAmount'] + \
-        (df_scaled['FlowAmount'] / df_scaled['label_sum']) * \
-        (df_scaled['ratio'] * df_scaled['value_difference'])
-    df_scaled = df_scaled.drop(
-        columns=['sector_label', 'ratio', 'label_sum', 'value_difference'])
-=======
     df['sector_label'] = np.where(df['SectorConsumedBy'].apply(
         lambda x: x[0:5] == '21111'), 'oil', 'nonoil')
     df['ratio'] = np.where(df['sector_label'] == 'oil', 2 / 3, 1 / 3)
@@ -301,6 +224,5 @@
         (df_scaled['ratio'] * df_scaled['vd'])
     df_scaled = df_scaled.drop(columns=['sector_label', 'ratio', 'nLen',
                                         'label_sum', 'pv', 'av', 'vd'])
->>>>>>> 80a29a2c
 
     return df_scaled