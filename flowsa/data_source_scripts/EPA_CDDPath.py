--- conflicted
+++ resolved
@@ -181,13 +181,6 @@
            (fba.ActivityProducedBy == 'Other')),
            'ActivityProducedBy'] = 'Other - Wood'
 
-<<<<<<< HEAD
-    return fba
-=======
-    # if no mapping performed, still update units
-    if 'short tons' in fba['Unit'].values:
-        fba = standardize_units(fba)
-
     return fba
 
 
@@ -252,5 +245,4 @@
     fba = flowsa.getFlowByActivity(datasource='EPA_CDDPath', year=2018)
 
     # flowsa.flowbysector.main(method='CDD_concrete_national_2014')
-    # fbs = flowsa.getFlowBySector(methodname='CDD_concrete_national_2014')
->>>>>>> 06026e96
+    # fbs = flowsa.getFlowBySector(methodname='CDD_concrete_national_2014')