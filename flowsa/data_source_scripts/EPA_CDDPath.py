# EPA_CDDPath.py (scripts)
# !/usr/bin/env python3
# coding=utf-8
"""
Construction and Demolition Debris 2014 Final Disposition Estimates
Using the CDDPath Method v2
https://edg.epa.gov/metadata/catalog/search/resource/details.page?
uuid=https://doi.org/10.23719/1503167
Last updated: 2018-11-07
"""

import io
import pandas as pd
from flowsa.location import US_FIPS
from flowsa.settings import externaldatapath
from flowsa.flowbyfunctions import assign_fips_location_system
from flowsa.dataclean import standardize_units


# Read pdf into list of DataFrame
def epa_cddpath_call(*, resp, **_):
    """
    Convert response for calling url to pandas dataframe,
    begin parsing df into FBA format
    :param url: string, url
    :param resp: df, response from url call
    :param args: dictionary, arguments specified when running
        flowbyactivity.py ('year' and 'source')
    :return: pandas dataframe of original source data
    """
    # Convert response to dataframe
    df = (pd.io.excel.read_excel(io.BytesIO(resp.content),
                                 sheet_name='Final Results',
                                 # exclude extraneous rows & cols
                                 header=2, nrows=30, usecols="A, B, E",
                                 # give columns tidy names
                                 names=["FlowName", "landfilled", "processed"],
                                 # specify data types
                                 dtype={'a': str, 'b': float, 'e': float})
          .dropna()  # drop NaN's produced by Excel cell merges
          .melt(id_vars=["FlowName"],
                var_name="Description",
                value_name="FlowAmount"))

    return df


def epa_cddpath_parse(*, df_list, year, **_):
    """
    Combine, parse, and format the provided dataframes
    :param df_list: list of dataframes to concat and format
    :param args: dictionary, used to run flowbyactivity.py
        ('year' and 'source')
    :return: df, parsed and partially formatted to flowbyactivity
        specifications
    """
    # concat list of dataframes (info on each page)
    df = pd.concat(df_list, sort=False)

    # hardcode
    df['Class'] = 'Other'  # confirm this
    df['SourceName'] = 'EPA_CDDPath'  # confirm this
    df['Unit'] = 'short tons'
    df['FlowType'] = 'WASTE_FLOW'
    df.loc[df['ActivityProducedBy'].isna(), 'ActivityProducedBy'] = 'Buildings'
    # df['Compartment'] = 'waste'  # confirm this
    df['Location'] = US_FIPS
    df = assign_fips_location_system(df, year)
    df['Year'] = year
    # df['MeasureofSpread'] = "NA"  # none available
    df['DataReliability'] = 5  # confirm this
    df['DataCollection'] = 5  # confirm this

    return df


def write_cdd_path_from_csv():
    file = 'EPA_2016_Table5_CNHWCGenerationbySource_Extracted_' \
           'UsingCNHWCPathNames.csv'
    df = pd.read_csv(externaldatapath + file, header=0,
                     names=['FlowName', 'ActivityProducedBy',
                            'FlowAmount'])
    return df


def combine_cdd_path(*, resp, **_):
    """Call function to generate combined dataframe from csv file and
    excel dataset, bringing only those flows from the excel file that are
    not in the csv file
    """
    df_csv = write_cdd_path_from_csv()
    df_excel = epa_cddpath_call(resp=resp)
    df_excel = df_excel[~df_excel['FlowName'].isin(df_csv['FlowName'])]

    df = pd.concat([df_csv, df_excel], ignore_index=True)
    return df


def assign_wood_to_engineering(fba, **_):
    """clean_fba_df_fxn that reclassifies Wood from 'Other' to
    'Other - Wood' so that its mapping can be adjusted to only use
    237990/Heavy engineering NAICS according to method in Meyer et al. 2020
    :param fba: df, FBA of CDDPath
    :return: df, CDDPath FBA with wood reassigned
    """

    # Update wood to a new activity for improved mapping
    fba.loc[((fba.FlowName == 'Wood') &
           (fba.ActivityProducedBy == 'Other')),
           'ActivityProducedBy'] = 'Other - Wood'

<<<<<<< HEAD
    return fba
=======
    # if no mapping performed, still update units
    if 'short tons' in df['Unit'].values:
        df = standardize_units(df)

    return df
>>>>>>> f9dd7b90
<|MERGE_RESOLUTION|>--- conflicted
+++ resolved
@@ -109,12 +109,8 @@
            (fba.ActivityProducedBy == 'Other')),
            'ActivityProducedBy'] = 'Other - Wood'
 
-<<<<<<< HEAD
-    return fba
-=======
     # if no mapping performed, still update units
-    if 'short tons' in df['Unit'].values:
-        df = standardize_units(df)
+    if 'short tons' in fba['Unit'].values:
+        fba = standardize_units(fba)
 
-    return df
->>>>>>> f9dd7b90
+    return fba