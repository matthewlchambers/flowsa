--- conflicted
+++ resolved
@@ -1087,13 +1087,10 @@
             attribution_fbs = fba.load_prepare_attribution_source()
             attributed_fba = fba.weighted_average_attribution(attribution_fbs)
 
-<<<<<<< HEAD
-=======
         elif attribution_method == 'substitute_nonexistent_values':
             attribution_fbs = fba.load_prepare_attribution_source()
             attributed_fba = fba.substitute_nonexistent_values(attribution_fbs)
 
->>>>>>> 8edd34e0
         else:
             if all(fba.groupby('group_id')['group_id'].agg('count') == 1):
                 log.info('No attribution needed for %s at the given industry '
@@ -1113,12 +1110,8 @@
 
         # if the attribution method is not multiplication, check that new df
         # values equal original df values
-<<<<<<< HEAD
-        if attribution_method != 'multiplication':
-=======
         if attribution_method not in ['multiplication', 'weighted_average',
                                       'substitute_nonexistent_values']:
->>>>>>> 8edd34e0
             # todo: add results from this if statement to validation log
             validation_fba = attributed_fba.assign(
                 validation_total=(attributed_fba.groupby('group_id')
@@ -1702,8 +1695,6 @@
                  self.full_name, other.full_name)
         fba_geoscale, other_geoscale, fba, other = self.harmonize_geoscale(
             other)
-<<<<<<< HEAD
-=======
 
         # merge dfs
         merged = (fba
@@ -1807,58 +1798,6 @@
                   )
 
         return merged
-
->>>>>>> 8edd34e0
-
-        # merge dfs
-        merged = (fba
-                  .merge(other,
-                         how='left',
-                         left_on=['PrimarySector', 'temp_location'
-                         if 'temp_location' in fba
-                         else 'Location'],
-                         right_on=['PrimarySector', 'Location'],
-                         suffixes=[None, '_other'])
-                  .fillna({'FlowAmount_other': 0})
-                  )
-        # drop rows where flow is 0
-        merged = merged[merged['FlowAmount'] != 0]
-        # replace terms
-        for original, replacement in self.config.get(
-                'replacement_dictionary').items():
-            merged = merged.replace({original: replacement})
-
-        wt_flow = (merged
-                   .groupby(['Class', 'MetaSources', 'Flowable', 'Unit',
-                             'FlowType', 'ActivityProducedBy',
-                             'ActivityConsumedBy', 'Context', 'Location',
-                             'LocationSystem', 'Year', 'MeasureofSpread',
-                             'Spread', 'DistributionType', 'Min', 'Max',
-                             'DataReliability', 'DataCollection',
-                             'SectorProducedBy', 'ProducedBySectorType',
-                             'SectorConsumedBy', 'ConsumedBySectorType',
-                             'SectorSourceName'],
-                            dropna=False)
-                   .apply(lambda x: np.average(x['FlowAmount'],
-                                               weights=x['FlowAmount_other']))
-                   .drop(columns='FlowAmount')  # original flowamounts
-                   .reset_index(name='FlowAmount')  # new, weighted flows
-                   )
-        # set attributes todo: revise above code so don't lose attributes
-        attributes_to_save = {
-            attr: getattr(fba, attr) for attr in fba._metadata + ['_metadata']
-        }
-        for attr in attributes_to_save:
-            setattr(wt_flow, attr, attributes_to_save[attr])
-
-        # reset dropped information
-        wt_flow = (wt_flow
-                   .reset_index(drop=True).reset_index()
-                   .rename(columns={'index': 'group_id'})
-                   .assign(group_total=wt_flow.FlowAmount)
-                   )
-
-        return wt_flow
 
 
     def prepare_fbs(
