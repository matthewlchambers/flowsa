"""
Tests to run during github action
"""
import sys

import pytest
import os
<<<<<<< HEAD
from flowsa import seeAvailableFlowByModels, FlowBySector
=======
import pandas as pd
import numpy as np
from flowsa import seeAvailableFlowByModels
>>>>>>> cab4ce0c
from flowsa.common import check_method_status
from flowsa.settings import diffpath
from flowsa.test_single_FBS import compare_single_FBS_against_remote


@pytest.mark.generate_fbs
def test_generate_fbs():
    """Generate latest year for all FBS from methods in repo."""
    models = pd.DataFrame(seeAvailableFlowByModels("FBS", print_method=False))
    models['year'] = models[0].str.extract('.*(\d{4})', expand = False)
    models['model'] = models.apply(lambda x: x[0].split(x['year']),
                                   axis=1).str[0]
    m_last_two = models[0].str.slice(start=-2)
    models['model'] = np.where(m_last_two.str.startswith('m'),
                               models['model'] + m_last_two,
                               models['model'])
    model_list = models.drop_duplicates(subset='model', keep='last')[0]
    for m in model_list:
        print("--------------------------------\n"
              f"Method: {m}\n"
              "--------------------------------")
        FlowBySector.genereateFlowBySector(
            method=m, download_sources_ok=True)


@pytest.mark.skip(reason="Perform targeted test for compare_FBS on PR")
def test_FBS_against_remote(only_run_m=None):
    """Compare results for each FBS method at current HEAD with most
    recent FBS stored on remote server."""
    error_list = []
    outdir = diffpath
    method_status = check_method_status()
    if not os.path.exists(outdir):
        os.mkdir(outdir)
    for m in seeAvailableFlowByModels("FBS", print_method=False):
        if only_run_m is not None and m != only_run_m:
            continue
        if method_status.get(m) is not None:
            print(f"{m} skipped due to "
                  f"{method_status.get(m).get('Status', 'Unknown')}")
            continue
        try:
            compare_single_FBS_against_remote(m)
        except Exception as e:
            error_list.append(m)
    if error_list:
        pytest.fail(f"Error generating:"
                    f" {', '.join([x for x in [*error_list]])}")


if __name__ == "__main__":
    # memory_limit()  # Not functioning
    if len(sys.argv) < 2:
        test_FBS_against_remote()
    elif sys.argv[1] == "list":
        print("\n".join(seeAvailableFlowByModels("FBS", print_method=False)))
    else:
        test_FBS_against_remote(sys.argv[1])<|MERGE_RESOLUTION|>--- conflicted
+++ resolved
@@ -5,13 +5,9 @@
 
 import pytest
 import os
-<<<<<<< HEAD
-from flowsa import seeAvailableFlowByModels, FlowBySector
-=======
 import pandas as pd
 import numpy as np
-from flowsa import seeAvailableFlowByModels
->>>>>>> cab4ce0c
+from flowsa import seeAvailableFlowByModels, FlowBySector
 from flowsa.common import check_method_status
 from flowsa.settings import diffpath
 from flowsa.test_single_FBS import compare_single_FBS_against_remote
