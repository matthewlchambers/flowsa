# flowbyactivity.py (flowsa)
# !/usr/bin/env python3
# coding=utf-8
"""
Methods for pulling data from http sources
File configuration requires a year for the data pull and a data source (yaml file name) as parameters
EX: --year 2015 --source USGS_NWIS_WU
"""

import argparse
from flowsa.common import *
from esupy.processed_data_mgmt import write_df_to_file
<<<<<<< HEAD
from flowsa.flowbyfunctions import add_missing_flow_by_fields, clean_df, fba_fill_na_dict
from flowsa.Blackhurst_IO import *
from flowsa.BLS_QCEW import *
from flowsa.Census_CBP import *
from flowsa.Census_AHS import *
from flowsa.Census_PEP_Population import *
from flowsa.EIA_CBECS_Water import *
from flowsa.EPA_NEI import *
from flowsa.StatCan_GDP import *
from flowsa.StatCan_IWS_MI import *
from flowsa.StatCan_LFS import *
from flowsa.USDA_CoA_Cropland import *
from flowsa.USDA_CoA_Cropland_NAICS import *
from flowsa.USDA_CoA_Livestock import *
from flowsa.USDA_ERS_FIWS import *
from flowsa.USDA_IWMS import *
from flowsa.USGS_NWIS_WU import *
from flowsa.USDA_ERS_MLU import *
from flowsa.EIA_CBECS_Land import *
from flowsa.EIA_CBECS_Water import *
from flowsa.EIA_MECS import *
from flowsa.BLM_PLS import *
from flowsa.EIA_MER import *
from flowsa.EPA_GHG_Inventory import *
from flowsa.USGS_MYB_SodaAsh import *
from flowsa.USGS_MYB_Lead import *
from flowsa.USGS_MYB_ManufacturedAbrasive import *
from flowsa.USGS_MYB_Copper import *
from flowsa.USGS_MYB_Nickel import *
from flowsa.USGS_MYB_Zinc import *
from flowsa.USGS_MYB_Lime import *
from flowsa.USGS_MYB_SandGravelConstruction import *
from flowsa.USGS_MYB_SandGravelIndustrial import *
from flowsa.USGS_MYB_StoneDimension import *
from flowsa.USGS_MYB_StoneCrushed import *
from flowsa.USGS_MYB_Beryllium import *
from flowsa.USGS_MYB_Cobalt import *
from flowsa.USGS_MYB_Gold import *
from flowsa.USGS_MYB_IronOre import *
from flowsa.USGS_MYB_Magnesium import *
from flowsa.USGS_MYB_Molybdenum import *
from flowsa.USGS_MYB_Platinum import *
from flowsa.USGS_MYB_Rhenium import *
from flowsa.USGS_MYB_Silver import *
from flowsa.USGS_MYB_Zirconium import *
from flowsa.USGS_MYB_Titanium import *
from flowsa.USGS_MYB_Barite import *
from flowsa.USGS_MYB_Boron import *
from flowsa.USGS_MYB_Clay import *
from flowsa.USGS_MYB_Diatomite import *
from flowsa.USGS_MYB_Feldspar import *
from flowsa.USGS_MYB_Fluorspar import *
from flowsa.USGS_MYB_Garnet import *
from flowsa.USGS_MYB_Gypsum import *
from flowsa.USGS_MYB_Kyanite import *
from flowsa.USGS_MYB_Mica import *
from flowsa.USGS_MYB_Lithium import *
from flowsa.USGS_MYB_Peat import *
from flowsa.USGS_MYB_Perlite import *
from flowsa.USGS_MYB_Phosphate import *
from flowsa.USGS_MYB_Potash import *
from flowsa.USGS_MYB_Pumice import *
from flowsa.USGS_MYB_Salt import *
from flowsa.USGS_MYB_Talc import *
from flowsa.USGS_MYB_Vermiculite import *
from flowsa.USGS_MYB_Zeolites import *
from flowsa.USGS_MYB_Bauxite import *
from flowsa.USGS_MYB_Chromium import *
from flowsa.USGS_MYB_Manganese import *
from flowsa.USGS_MYB_Niobium import *
from flowsa.USGS_MYB_Strontium import *
from flowsa.USGS_MYB_Tungsten import *
from flowsa.USGS_MYB_Asbestos import *
from flowsa.USGS_MYB_Gallium import *
from flowsa.USGS_MYB_Graphite import *
from flowsa.USGS_MYB_Iodine import *
=======
from flowsa.dataclean import clean_df
from flowsa.data_source_scripts.Blackhurst_IO import *
from flowsa.data_source_scripts.BLS_QCEW import *
from flowsa.data_source_scripts.Census_CBP import *
from flowsa.data_source_scripts.Census_AHS import *
from flowsa.data_source_scripts.Census_PEP_Population import *
from flowsa.data_source_scripts.EIA_CBECS_Water import *
from flowsa.data_source_scripts.EPA_NEI import *
from flowsa.data_source_scripts.StatCan_GDP import *
from flowsa.data_source_scripts.StatCan_IWS_MI import *
from flowsa.data_source_scripts.StatCan_LFS import *
from flowsa.data_source_scripts.USDA_CoA_Cropland import *
from flowsa.data_source_scripts.USDA_CoA_Cropland_NAICS import *
from flowsa.data_source_scripts.USDA_CoA_Livestock import *
from flowsa.data_source_scripts.USDA_ERS_FIWS import *
from flowsa.data_source_scripts.USDA_IWMS import *
from flowsa.data_source_scripts.USGS_NWIS_WU import *
from flowsa.data_source_scripts.USDA_ERS_MLU import *
from flowsa.data_source_scripts.EIA_CBECS_Land import *
from flowsa.data_source_scripts.EIA_CBECS_Water import *
from flowsa.data_source_scripts.EIA_MECS import *
from flowsa.data_source_scripts.BLM_PLS import *
from flowsa.data_source_scripts.EIA_MER import *
from flowsa.data_source_scripts.EPA_GHG_Inventory import *
from flowsa.data_source_scripts.USGS_MYB_SodaAsh import *

>>>>>>> 6652674b

def parse_args():
    """Make year and source script parameters"""
    ap = argparse.ArgumentParser()
    ap.add_argument("-y", "--year", required=True, help="Year for data pull and save")
    ap.add_argument("-s", "--source", required=True, help="Data source code to pull and save")
    args = vars(ap.parse_args())
    return args


def set_fba_name(datasource,year):
    if year is not None:
        name_data = datasource + "_" + str(year)
    else:
        name_data = datasource
    return name_data


def build_url_for_query(config,args):
    """Creates a base url which requires string substitutions that depend on data source"""
    # if there are url parameters defined in the yaml, then build a url, else use "base_url"
    urlinfo = config["url"]
    if 'url_params' in urlinfo:
        params = ""
        for k, v in urlinfo['url_params'].items():
            params = params+'&'+k+"="+str(v)

    if 'url_params' in urlinfo:
        build_url = "{0}{1}{2}".format(urlinfo['base_url'], urlinfo['api_path'], params)
    else:
        build_url = "{0}".format(urlinfo['base_url'])

    # substitute year from arguments and users api key into the url
    if "__year__" in build_url:
        build_url = build_url.replace("__year__", str(args["year"]))
    if "__apiKey__" in build_url:
        userAPIKey = load_api_key(config['api_name'])  # (common.py fxn)
        build_url = build_url.replace("__apiKey__", userAPIKey)
    return build_url


def assemble_urls_for_query(build_url, config, args):
    """Calls on helper functions defined in source.py files to replace parts of the url string"""
    if "url_replace_fxn" in config:
        if hasattr(sys.modules[__name__], config["url_replace_fxn"]):
            urls = getattr(sys.modules[__name__], config["url_replace_fxn"])(build_url, config, args)
    else:
        urls = []
        urls.append(build_url)
    return urls


def call_urls(url_list, args, config):
    """This method calls all the urls that have been generated.
    It then calls the processing method to begin processing the returned data. The processing method is specific to
    the data source, so this function relies on a function in source.py"""
    data_frames_list = []
    for url in url_list:
        log.info("Calling " + url)
        r = make_http_request(url)
        if hasattr(sys.modules[__name__], config["call_response_fxn"]):
            df = getattr(sys.modules[__name__], config["call_response_fxn"])(url, r, args)
        if isinstance(df, pd.DataFrame):
            data_frames_list.append(df)
        elif isinstance(df, list):
            data_frames_list.extend(df)

    return data_frames_list


def parse_data(dataframe_list, args, config):
    """Calls on functions defined in source.py files, as parsing rules are specific to the data source."""
    if hasattr(sys.modules[__name__], config["parse_response_fxn"]):
        df = getattr(sys.modules[__name__], config["parse_response_fxn"])(dataframe_list, args)
        return df


def process_data_frame(df, source, year):
    """
    Process the given dataframe, cleaning, converting data, and writing the final parquet.

    This method was written to move code into a shared method, which was necessary to support
    the processing of a list of dataframes instead of a single dataframe.
    """
    # log that data was retrieved
    log.info("Retrieved data for " + source + ' ' + year)
    # add any missing columns of data and cast to appropriate data type
    log.info("Add any missing columns and check field datatypes")
    flow_df = clean_df(df, flow_by_activity_fields, fba_fill_na_dict, drop_description=False)
    # modify flow units
    flow_df = convert_fba_unit(flow_df)
    # sort df and reset index
    flow_df = flow_df.sort_values(['Class', 'Location', 'ActivityProducedBy', 'ActivityConsumedBy',
                                   'FlowName', 'Compartment']).reset_index(drop=True)
    # save as parquet file
    name_data = set_fba_name(source, year)
    meta = set_fb_meta(name_data, "FlowByActivity")
    write_df_to_file(flow_df,paths,meta)
    log.info("FBA generated and saved for " + name_data)


def main(**kwargs):
    # assign arguments
    if len(kwargs)==0:
        kwargs = parse_args()

    # assign yaml parameters (common.py fxn)
    config = load_sourceconfig(kwargs['source'])
    # update the local config with today's date
    config['date_generated']= pd.to_datetime('today').strftime('%Y-%m-%d')
    # update the method yaml with date generated
    update_fba_yaml_date(kwargs['source'])

    log.info("Creating dataframe list")
    # @@@01082021JS - Range of years defined, to support split into multiple Parquets:
    if '-' in str(kwargs['year']):
        years = str(kwargs['year']).split('-')
        min_year = int(years[0])
        max_year = int(years[1]) + 1
        year_iter = list(range(min_year, max_year))
    else:
        # Else only a single year defined, create an array of one:
        year_iter = [kwargs['year']]

    for p_year in year_iter:
        kwargs['year'] = str(p_year)
        # build the base url with strings that will be replaced
        build_url = build_url_for_query(config, kwargs)
        # replace parts of urls with specific instructions from source.py
        urls = assemble_urls_for_query(build_url, config, kwargs)
        # create a list with data from all source urls
        dataframe_list = call_urls(urls, kwargs, config)
        # concat the dataframes and parse data with specific instructions from source.py
        log.info("Concat dataframe list and parse data")
        df = parse_data(dataframe_list, kwargs, config)
        if isinstance(df, list):
            for frame in df:
                if not len(frame.index) == 0:
                    try:
                        source_names = frame['SourceName']
                        source_name = source_names.iloc[0]
                    except KeyError as err:
                        source_name = kwargs['source']
                    process_data_frame(frame, source_name, kwargs['year'])
        else:
            process_data_frame(df, kwargs['source'], kwargs['year'])

if __name__ == '__main__':
    main()<|MERGE_RESOLUTION|>--- conflicted
+++ resolved
@@ -10,84 +10,6 @@
 import argparse
 from flowsa.common import *
 from esupy.processed_data_mgmt import write_df_to_file
-<<<<<<< HEAD
-from flowsa.flowbyfunctions import add_missing_flow_by_fields, clean_df, fba_fill_na_dict
-from flowsa.Blackhurst_IO import *
-from flowsa.BLS_QCEW import *
-from flowsa.Census_CBP import *
-from flowsa.Census_AHS import *
-from flowsa.Census_PEP_Population import *
-from flowsa.EIA_CBECS_Water import *
-from flowsa.EPA_NEI import *
-from flowsa.StatCan_GDP import *
-from flowsa.StatCan_IWS_MI import *
-from flowsa.StatCan_LFS import *
-from flowsa.USDA_CoA_Cropland import *
-from flowsa.USDA_CoA_Cropland_NAICS import *
-from flowsa.USDA_CoA_Livestock import *
-from flowsa.USDA_ERS_FIWS import *
-from flowsa.USDA_IWMS import *
-from flowsa.USGS_NWIS_WU import *
-from flowsa.USDA_ERS_MLU import *
-from flowsa.EIA_CBECS_Land import *
-from flowsa.EIA_CBECS_Water import *
-from flowsa.EIA_MECS import *
-from flowsa.BLM_PLS import *
-from flowsa.EIA_MER import *
-from flowsa.EPA_GHG_Inventory import *
-from flowsa.USGS_MYB_SodaAsh import *
-from flowsa.USGS_MYB_Lead import *
-from flowsa.USGS_MYB_ManufacturedAbrasive import *
-from flowsa.USGS_MYB_Copper import *
-from flowsa.USGS_MYB_Nickel import *
-from flowsa.USGS_MYB_Zinc import *
-from flowsa.USGS_MYB_Lime import *
-from flowsa.USGS_MYB_SandGravelConstruction import *
-from flowsa.USGS_MYB_SandGravelIndustrial import *
-from flowsa.USGS_MYB_StoneDimension import *
-from flowsa.USGS_MYB_StoneCrushed import *
-from flowsa.USGS_MYB_Beryllium import *
-from flowsa.USGS_MYB_Cobalt import *
-from flowsa.USGS_MYB_Gold import *
-from flowsa.USGS_MYB_IronOre import *
-from flowsa.USGS_MYB_Magnesium import *
-from flowsa.USGS_MYB_Molybdenum import *
-from flowsa.USGS_MYB_Platinum import *
-from flowsa.USGS_MYB_Rhenium import *
-from flowsa.USGS_MYB_Silver import *
-from flowsa.USGS_MYB_Zirconium import *
-from flowsa.USGS_MYB_Titanium import *
-from flowsa.USGS_MYB_Barite import *
-from flowsa.USGS_MYB_Boron import *
-from flowsa.USGS_MYB_Clay import *
-from flowsa.USGS_MYB_Diatomite import *
-from flowsa.USGS_MYB_Feldspar import *
-from flowsa.USGS_MYB_Fluorspar import *
-from flowsa.USGS_MYB_Garnet import *
-from flowsa.USGS_MYB_Gypsum import *
-from flowsa.USGS_MYB_Kyanite import *
-from flowsa.USGS_MYB_Mica import *
-from flowsa.USGS_MYB_Lithium import *
-from flowsa.USGS_MYB_Peat import *
-from flowsa.USGS_MYB_Perlite import *
-from flowsa.USGS_MYB_Phosphate import *
-from flowsa.USGS_MYB_Potash import *
-from flowsa.USGS_MYB_Pumice import *
-from flowsa.USGS_MYB_Salt import *
-from flowsa.USGS_MYB_Talc import *
-from flowsa.USGS_MYB_Vermiculite import *
-from flowsa.USGS_MYB_Zeolites import *
-from flowsa.USGS_MYB_Bauxite import *
-from flowsa.USGS_MYB_Chromium import *
-from flowsa.USGS_MYB_Manganese import *
-from flowsa.USGS_MYB_Niobium import *
-from flowsa.USGS_MYB_Strontium import *
-from flowsa.USGS_MYB_Tungsten import *
-from flowsa.USGS_MYB_Asbestos import *
-from flowsa.USGS_MYB_Gallium import *
-from flowsa.USGS_MYB_Graphite import *
-from flowsa.USGS_MYB_Iodine import *
-=======
 from flowsa.dataclean import clean_df
 from flowsa.data_source_scripts.Blackhurst_IO import *
 from flowsa.data_source_scripts.BLS_QCEW import *
@@ -114,7 +36,6 @@
 from flowsa.data_source_scripts.EPA_GHG_Inventory import *
 from flowsa.data_source_scripts.USGS_MYB_SodaAsh import *
 
->>>>>>> 6652674b
 
 def parse_args():
     """Make year and source script parameters"""
