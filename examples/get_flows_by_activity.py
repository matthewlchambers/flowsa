--- conflicted
+++ resolved
@@ -18,29 +18,14 @@
 import flowsa
 from flowsa.common import fbaoutputpath
 
-<<<<<<< HEAD
-# EXAMPLE 1
-=======
 # see available FBA models
 flowsa.seeAvailableFlowByModels('FBA')
 
->>>>>>> 077525fd
 # Load all information for USDA Cropland
 usda_cropland_fba_2017 = flowsa.getFlowByActivity(datasource="USDA_CoA_Cropland", year=2017)
 
-
-# EXAMPLE 2
-# Load state level USGS water use data and save the dataframe as a csv
+# only load state level data and save as csv
 # set parameters
-<<<<<<< HEAD
-ds = "USGS_NWIS_WU" # name of the datasource
-years_fba = 2015  # year of data to load (can also be 2010 for this example)
-fc = 'Water'  # flowclass
-geo_level_fba = 'state' # geographic level to load
-# load FBA using specified parameters
-usgs_water_2015_fba = flowsa.getFlowByActivity(datasource=ds, year=years_fba, flowclass=fc,
-                                               geographic_level=geo_level_fba).reset_index(drop=True)
-=======
 ds = "USGS_NWIS_WU"
 year_fba = 2015
 fc = 'Water'
@@ -49,27 +34,7 @@
 usgs_water_fba_2015 =\
     flowsa.getFlowByActivity(datasource=ds, year=year_fba, flowclass=fc,
                              geographic_level=geo_level_fba).reset_index(drop=True)
->>>>>>> 077525fd
 # save output to csv
 usgs_water_fba_2015.Location =\
     usgs_water_fba_2015.Location.apply('="{}"'.format)  # maintain leading 0s in location col
-usgs_water_fba_2015.to_csv(fbaoutputpath + ds + "_" + str(year_fba) + ".csv", index=False)
-
-
-# EXAMPLE 3
-# loop through and read all USGS_MYB parquets for 2015
-# list of minerals
-minerals = ['Asbestos', 'Barite', 'Bauxite', 'Beryllium', 'Boron', 'Chromium', 'Clay', 'Cobalt', 'Copper', 'Diatomite',
-            'Feldspar', 'Fluorspar', 'Gallium', 'Garnet', 'Gold', 'Graphite', 'Gypsum', 'Iodine', 'IronOre', 'Kyanite',
-            'Lead', 'Lime', 'Lithium', 'Magnesium', 'Manganese', 'ManufacturedAbrasive', 'Mica', 'Molybdenum', 'Nickel',
-            'Niobium', 'Peat', 'Perlite', 'Phosphate', 'Platinum', 'Potash', 'Pumice', 'Rhenium', 'Salt',
-            'SandGravelConstruction', 'SandGravelIndustrial', 'Silver', 'SodaAsh', 'StoneCrushed', 'StoneDimension',
-            'Strontium', 'Talc', 'Titanium', 'Tungsten', 'Vermiculite', 'Zeolites', 'Zinc', 'Zirconium']
-for m in minerals:
-    try:
-        datasource_name = 'USGS_MYB_' + m
-        df_name = m + '_fba'
-        vars()[df_name] = flowsa.getFlowByActivity(datasource_name, year=2015)
-    except:
-        print('Skipping ' + m)
-        pass+usgs_water_fba_2015.to_csv(fbaoutputpath + ds + "_" + str(year_fba) + ".csv", index=False)